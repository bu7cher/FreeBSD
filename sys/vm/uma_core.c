/*-
 * SPDX-License-Identifier: BSD-2-Clause-FreeBSD
 *
 * Copyright (c) 2002-2005, 2009, 2013 Jeffrey Roberson <jeff@FreeBSD.org>
 * Copyright (c) 2004, 2005 Bosko Milekic <bmilekic@FreeBSD.org>
 * Copyright (c) 2004-2006 Robert N. M. Watson
 * All rights reserved.
 *
 * Redistribution and use in source and binary forms, with or without
 * modification, are permitted provided that the following conditions
 * are met:
 * 1. Redistributions of source code must retain the above copyright
 *    notice unmodified, this list of conditions, and the following
 *    disclaimer.
 * 2. Redistributions in binary form must reproduce the above copyright
 *    notice, this list of conditions and the following disclaimer in the
 *    documentation and/or other materials provided with the distribution.
 *
 * THIS SOFTWARE IS PROVIDED BY THE AUTHOR ``AS IS'' AND ANY EXPRESS OR
 * IMPLIED WARRANTIES, INCLUDING, BUT NOT LIMITED TO, THE IMPLIED WARRANTIES
 * OF MERCHANTABILITY AND FITNESS FOR A PARTICULAR PURPOSE ARE DISCLAIMED.
 * IN NO EVENT SHALL THE AUTHOR BE LIABLE FOR ANY DIRECT, INDIRECT,
 * INCIDENTAL, SPECIAL, EXEMPLARY, OR CONSEQUENTIAL DAMAGES (INCLUDING, BUT
 * NOT LIMITED TO, PROCUREMENT OF SUBSTITUTE GOODS OR SERVICES; LOSS OF USE,
 * DATA, OR PROFITS; OR BUSINESS INTERRUPTION) HOWEVER CAUSED AND ON ANY
 * THEORY OF LIABILITY, WHETHER IN CONTRACT, STRICT LIABILITY, OR TORT
 * (INCLUDING NEGLIGENCE OR OTHERWISE) ARISING IN ANY WAY OUT OF THE USE OF
 * THIS SOFTWARE, EVEN IF ADVISED OF THE POSSIBILITY OF SUCH DAMAGE.
 */

/*
 * uma_core.c  Implementation of the Universal Memory allocator
 *
 * This allocator is intended to replace the multitude of similar object caches
 * in the standard FreeBSD kernel.  The intent is to be flexible as well as
 * efficient.  A primary design goal is to return unused memory to the rest of
 * the system.  This will make the system as a whole more flexible due to the
 * ability to move memory to subsystems which most need it instead of leaving
 * pools of reserved memory unused.
 *
 * The basic ideas stem from similar slab/zone based allocators whose algorithms
 * are well known.
 *
 */

/*
 * TODO:
 *	- Improve memory usage for large allocations
 *	- Investigate cache size adjustments
 */

#include <sys/cdefs.h>
__FBSDID("$FreeBSD$");

#include "opt_ddb.h"
#include "opt_param.h"
#include "opt_vm.h"

#include <sys/param.h>
#include <sys/systm.h>
#include <sys/bitset.h>
#include <sys/domainset.h>
#include <sys/eventhandler.h>
#include <sys/kernel.h>
#include <sys/types.h>
#include <sys/limits.h>
#include <sys/queue.h>
#include <sys/malloc.h>
#include <sys/ktr.h>
#include <sys/lock.h>
#include <sys/sysctl.h>
#include <sys/mutex.h>
#include <sys/proc.h>
#include <sys/random.h>
#include <sys/rwlock.h>
#include <sys/sbuf.h>
#include <sys/sched.h>
#include <sys/smp.h>
#include <sys/taskqueue.h>
#include <sys/vmmeter.h>

#include <vm/vm.h>
#include <vm/vm_domainset.h>
#include <vm/vm_object.h>
#include <vm/vm_page.h>
#include <vm/vm_pageout.h>
#include <vm/vm_param.h>
#include <vm/vm_phys.h>
#include <vm/vm_pagequeue.h>
#include <vm/vm_map.h>
#include <vm/vm_kern.h>
#include <vm/vm_extern.h>
#include <vm/uma.h>
#include <vm/uma_int.h>
#include <vm/uma_dbg.h>

#include <ddb/ddb.h>

#ifdef DEBUG_MEMGUARD
#include <vm/memguard.h>
#endif

/*
 * This is the zone and keg from which all zones are spawned.
 */
static uma_zone_t kegs;
static uma_zone_t zones;

/* This is the zone from which all offpage uma_slab_ts are allocated. */
static uma_zone_t slabzone;

/*
 * The initial hash tables come out of this zone so they can be allocated
 * prior to malloc coming up.
 */
static uma_zone_t hashzone;

/* The boot-time adjusted value for cache line alignment. */
int uma_align_cache = 64 - 1;

static MALLOC_DEFINE(M_UMAHASH, "UMAHash", "UMA Hash Buckets");

/*
 * Are we allowed to allocate buckets?
 */
static int bucketdisable = 1;

/* Linked list of all kegs in the system */
static LIST_HEAD(,uma_keg) uma_kegs = LIST_HEAD_INITIALIZER(uma_kegs);

/* Linked list of all cache-only zones in the system */
static LIST_HEAD(,uma_zone) uma_cachezones =
    LIST_HEAD_INITIALIZER(uma_cachezones);

/* This RW lock protects the keg list */
static struct rwlock_padalign __exclusive_cache_line uma_rwlock;

/*
 * Pointer and counter to pool of pages, that is preallocated at
 * startup to bootstrap UMA.
 */
static char *bootmem;
static int boot_pages;

static struct sx uma_drain_lock;

/* kmem soft limit. */
static unsigned long uma_kmem_limit = LONG_MAX;
static volatile unsigned long uma_kmem_total;

/* Is the VM done starting up? */
static enum { BOOT_COLD = 0, BOOT_STRAPPED, BOOT_PAGEALLOC, BOOT_BUCKETS,
    BOOT_RUNNING } booted = BOOT_COLD;

/*
 * This is the handle used to schedule events that need to happen
 * outside of the allocation fast path.
 */
static struct callout uma_callout;
#define	UMA_TIMEOUT	20		/* Seconds for callout interval. */

/*
 * This structure is passed as the zone ctor arg so that I don't have to create
 * a special allocation function just for zones.
 */
struct uma_zctor_args {
	const char *name;
	size_t size;
	uma_ctor ctor;
	uma_dtor dtor;
	uma_init uminit;
	uma_fini fini;
	uma_import import;
	uma_release release;
	void *arg;
	uma_keg_t keg;
	int align;
	uint32_t flags;
};

struct uma_kctor_args {
	uma_zone_t zone;
	size_t size;
	uma_init uminit;
	uma_fini fini;
	int align;
	uint32_t flags;
};

struct uma_bucket_zone {
	uma_zone_t	ubz_zone;
	char		*ubz_name;
	int		ubz_entries;	/* Number of items it can hold. */
	int		ubz_maxsize;	/* Maximum allocation size per-item. */
};

/*
 * Compute the actual number of bucket entries to pack them in power
 * of two sizes for more efficient space utilization.
 */
#define	BUCKET_SIZE(n)						\
    (((sizeof(void *) * (n)) - sizeof(struct uma_bucket)) / sizeof(void *))

#define	BUCKET_MAX	BUCKET_SIZE(256)

struct uma_bucket_zone bucket_zones[] = {
	{ NULL, "4 Bucket", BUCKET_SIZE(4), 4096 },
	{ NULL, "6 Bucket", BUCKET_SIZE(6), 3072 },
	{ NULL, "8 Bucket", BUCKET_SIZE(8), 2048 },
	{ NULL, "12 Bucket", BUCKET_SIZE(12), 1536 },
	{ NULL, "16 Bucket", BUCKET_SIZE(16), 1024 },
	{ NULL, "32 Bucket", BUCKET_SIZE(32), 512 },
	{ NULL, "64 Bucket", BUCKET_SIZE(64), 256 },
	{ NULL, "128 Bucket", BUCKET_SIZE(128), 128 },
	{ NULL, "256 Bucket", BUCKET_SIZE(256), 64 },
	{ NULL, NULL, 0}
};

/*
 * Flags and enumerations to be passed to internal functions.
 */
enum zfreeskip { SKIP_NONE = 0, SKIP_DTOR, SKIP_FINI };

#define	UMA_ANYDOMAIN	-1	/* Special value for domain search. */

/* Prototypes.. */

int	uma_startup_count(int);
void	uma_startup(void *, int);
void	uma_startup1(void);
void	uma_startup2(void);

static void *noobj_alloc(uma_zone_t, vm_size_t, int, uint8_t *, int);
static void *page_alloc(uma_zone_t, vm_size_t, int, uint8_t *, int);
static void *pcpu_page_alloc(uma_zone_t, vm_size_t, int, uint8_t *, int);
static void *startup_alloc(uma_zone_t, vm_size_t, int, uint8_t *, int);
static void page_free(void *, vm_size_t, uint8_t);
static void pcpu_page_free(void *, vm_size_t, uint8_t);
static uma_slab_t keg_alloc_slab(uma_keg_t, uma_zone_t, int, int);
static void cache_drain(uma_zone_t);
static void bucket_drain(uma_zone_t, uma_bucket_t);
static void bucket_cache_drain(uma_zone_t zone);
static int keg_ctor(void *, int, void *, int);
static void keg_dtor(void *, int, void *);
static int zone_ctor(void *, int, void *, int);
static void zone_dtor(void *, int, void *);
static int zero_init(void *, int, int);
static void keg_small_init(uma_keg_t keg);
static void keg_large_init(uma_keg_t keg);
static void zone_cache_bucket(uma_zone_t, int, uma_bucket_t);
static void zone_remove_bucket(uma_zone_t, uma_bucket_t);
static void zone_foreach(void (*zfunc)(uma_zone_t));
static void zone_timeout(uma_zone_t zone);
static int hash_alloc(struct uma_hash *);
static int hash_expand(struct uma_hash *, struct uma_hash *);
static void hash_free(struct uma_hash *hash);
static void uma_timeout(void *);
static void uma_startup3(void);
static void *zone_alloc_item(uma_zone_t, void *, int, int);
static void zone_free_item(uma_zone_t, void *, void *, enum zfreeskip);
static void bucket_enable(void);
static void bucket_init(void);
static uma_bucket_t bucket_alloc(uma_zone_t zone, void *, int);
static void bucket_free(uma_zone_t zone, uma_bucket_t, void *);
static void bucket_zone_drain(void);
static uma_slab_t zone_fetch_slab(uma_zone_t, uma_keg_t, int, int);
static void *slab_alloc_item(uma_keg_t keg, uma_slab_t slab);
static void slab_free_item(uma_zone_t zone, uma_slab_t slab, void *item);
static uma_keg_t uma_kcreate(uma_zone_t zone, size_t size, uma_init uminit,
    uma_fini fini, int align, uint32_t flags);
static int zone_import(uma_zone_t, void **, int, int, int);
static void zone_release(uma_zone_t, void **, int);
static void uma_zero_item(void *, uma_zone_t);

void uma_print_zone(uma_zone_t);
void uma_print_stats(void);
static int sysctl_vm_zone_count(SYSCTL_HANDLER_ARGS);
static int sysctl_vm_zone_stats(SYSCTL_HANDLER_ARGS);

#ifdef INVARIANTS
static bool uma_dbg_kskip(uma_keg_t keg, void *mem);
static bool uma_dbg_zskip(uma_zone_t zone, void *mem);
static void uma_dbg_free(uma_zone_t zone, uma_slab_t slab, void *item);
static void uma_dbg_alloc(uma_zone_t zone, uma_slab_t slab, void *item);

static SYSCTL_NODE(_vm, OID_AUTO, debug, CTLFLAG_RD, 0,
    "Memory allocation debugging");

static u_int dbg_divisor = 1;
SYSCTL_UINT(_vm_debug, OID_AUTO, divisor,
    CTLFLAG_RDTUN | CTLFLAG_NOFETCH, &dbg_divisor, 0,
    "Debug & thrash every this item in memory allocator");

static counter_u64_t uma_dbg_cnt = EARLY_COUNTER;
static counter_u64_t uma_skip_cnt = EARLY_COUNTER;
SYSCTL_COUNTER_U64(_vm_debug, OID_AUTO, trashed, CTLFLAG_RD,
    &uma_dbg_cnt, "memory items debugged");
SYSCTL_COUNTER_U64(_vm_debug, OID_AUTO, skipped, CTLFLAG_RD,
    &uma_skip_cnt, "memory items skipped, not debugged");
#endif

SYSINIT(uma_startup3, SI_SUB_VM_CONF, SI_ORDER_SECOND, uma_startup3, NULL);

SYSCTL_PROC(_vm, OID_AUTO, zone_count, CTLFLAG_RD|CTLTYPE_INT,
    0, 0, sysctl_vm_zone_count, "I", "Number of UMA zones");

SYSCTL_PROC(_vm, OID_AUTO, zone_stats, CTLFLAG_RD|CTLTYPE_STRUCT,
    0, 0, sysctl_vm_zone_stats, "s,struct uma_type_header", "Zone Stats");

static int zone_warnings = 1;
SYSCTL_INT(_vm, OID_AUTO, zone_warnings, CTLFLAG_RWTUN, &zone_warnings, 0,
    "Warn when UMA zones becomes full");

/* Adjust bytes under management by UMA. */
static inline void
uma_total_dec(unsigned long size)
{

	atomic_subtract_long(&uma_kmem_total, size);
}

static inline void
uma_total_inc(unsigned long size)
{

	if (atomic_fetchadd_long(&uma_kmem_total, size) > uma_kmem_limit)
		uma_reclaim_wakeup();
}

/*
 * This routine checks to see whether or not it's safe to enable buckets.
 */
static void
bucket_enable(void)
{
	bucketdisable = vm_page_count_min();
}

/*
 * Initialize bucket_zones, the array of zones of buckets of various sizes.
 *
 * For each zone, calculate the memory required for each bucket, consisting
 * of the header and an array of pointers.
 */
static void
bucket_init(void)
{
	struct uma_bucket_zone *ubz;
	int size;

	for (ubz = &bucket_zones[0]; ubz->ubz_entries != 0; ubz++) {
		size = roundup(sizeof(struct uma_bucket), sizeof(void *));
		size += sizeof(void *) * ubz->ubz_entries;
		ubz->ubz_zone = uma_zcreate(ubz->ubz_name, size,
		    NULL, NULL, NULL, NULL, UMA_ALIGN_PTR,
		    UMA_ZONE_MTXCLASS | UMA_ZFLAG_BUCKET | UMA_ZONE_NUMA);
	}
}

/*
 * Given a desired number of entries for a bucket, return the zone from which
 * to allocate the bucket.
 */
static struct uma_bucket_zone *
bucket_zone_lookup(int entries)
{
	struct uma_bucket_zone *ubz;

	for (ubz = &bucket_zones[0]; ubz->ubz_entries != 0; ubz++)
		if (ubz->ubz_entries >= entries)
			return (ubz);
	ubz--;
	return (ubz);
}

static int
bucket_select(int size)
{
	struct uma_bucket_zone *ubz;

	ubz = &bucket_zones[0];
	if (size > ubz->ubz_maxsize)
		return MAX((ubz->ubz_maxsize * ubz->ubz_entries) / size, 1);

	for (; ubz->ubz_entries != 0; ubz++)
		if (ubz->ubz_maxsize < size)
			break;
	ubz--;
	return (ubz->ubz_entries);
}

static uma_bucket_t
bucket_alloc(uma_zone_t zone, void *udata, int flags)
{
	struct uma_bucket_zone *ubz;
	uma_bucket_t bucket;

	/*
	 * This is to stop us from allocating per cpu buckets while we're
	 * running out of vm.boot_pages.  Otherwise, we would exhaust the
	 * boot pages.  This also prevents us from allocating buckets in
	 * low memory situations.
	 */
	if (bucketdisable)
		return (NULL);
	/*
	 * To limit bucket recursion we store the original zone flags
	 * in a cookie passed via zalloc_arg/zfree_arg.  This allows the
	 * NOVM flag to persist even through deep recursions.  We also
	 * store ZFLAG_BUCKET once we have recursed attempting to allocate
	 * a bucket for a bucket zone so we do not allow infinite bucket
	 * recursion.  This cookie will even persist to frees of unused
	 * buckets via the allocation path or bucket allocations in the
	 * free path.
	 */
	if ((zone->uz_flags & UMA_ZFLAG_BUCKET) == 0)
		udata = (void *)(uintptr_t)zone->uz_flags;
	else {
		if ((uintptr_t)udata & UMA_ZFLAG_BUCKET)
			return (NULL);
		udata = (void *)((uintptr_t)udata | UMA_ZFLAG_BUCKET);
	}
	if ((uintptr_t)udata & UMA_ZFLAG_CACHEONLY)
		flags |= M_NOVM;
	ubz = bucket_zone_lookup(zone->uz_count);
	if (ubz->ubz_zone == zone && (ubz + 1)->ubz_entries != 0)
		ubz++;
	bucket = uma_zalloc_arg(ubz->ubz_zone, udata, flags);
	if (bucket) {
#ifdef INVARIANTS
		bzero(bucket->ub_bucket, sizeof(void *) * ubz->ubz_entries);
#endif
		bucket->ub_cnt = 0;
		bucket->ub_entries = ubz->ubz_entries;
	}

	return (bucket);
}

/*
 * Add a full bucket of items to the zone's bucket cache.
 */
static inline void
zone_cache_bucket(uma_zone_t zone, int domain, uma_bucket_t bucket)
{

	ZONE_LOCK_ASSERT(zone);
	KASSERT(zone->uz_bktcount < zone->uz_bktmax, ("%s: zone %p overflow",
	    __func__, zone));

	zone->uz_bktcount += bucket->ub_cnt;
	if (domain == UMA_ANYDOMAIN)
		domain = 0;
	LIST_INSERT_HEAD(&zone->uz_domain[domain].uzd_buckets, bucket, ub_link);
}

/*
 * Remove a bucket from the zone's bucket cache.
 */
static inline void
zone_remove_bucket(uma_zone_t zone, uma_bucket_t bucket)
{

	ZONE_LOCK_ASSERT(zone);

	zone->uz_bktcount -= bucket->ub_cnt;
	LIST_REMOVE(bucket, ub_link);
}

static void
bucket_free(uma_zone_t zone, uma_bucket_t bucket, void *udata)
{
	struct uma_bucket_zone *ubz;

	KASSERT(bucket->ub_cnt == 0,
	    ("bucket_free: Freeing a non free bucket."));
	if ((zone->uz_flags & UMA_ZFLAG_BUCKET) == 0)
		udata = (void *)(uintptr_t)zone->uz_flags;
	ubz = bucket_zone_lookup(bucket->ub_entries);
	uma_zfree_arg(ubz->ubz_zone, bucket, udata);
}

static void
bucket_zone_drain(void)
{
	struct uma_bucket_zone *ubz;

	for (ubz = &bucket_zones[0]; ubz->ubz_entries != 0; ubz++)
		zone_drain(ubz->ubz_zone);
}

static uma_bucket_t
zone_try_fetch_bucket(uma_zone_t zone, uma_zone_domain_t zdom, const bool ws)
{
	uma_bucket_t bucket;

	ZONE_LOCK_ASSERT(zone);

	if ((bucket = LIST_FIRST(&zdom->uzd_buckets)) != NULL) {
		MPASS(zdom->uzd_nitems >= bucket->ub_cnt);
		LIST_REMOVE(bucket, ub_link);
		zdom->uzd_nitems -= bucket->ub_cnt;
		if (ws && zdom->uzd_imin > zdom->uzd_nitems)
			zdom->uzd_imin = zdom->uzd_nitems;
	}
	return (bucket);
}

static void
zone_put_bucket(uma_zone_t zone, uma_zone_domain_t zdom, uma_bucket_t bucket,
    const bool ws)
{

	ZONE_LOCK_ASSERT(zone);

	LIST_INSERT_HEAD(&zdom->uzd_buckets, bucket, ub_link);
	zdom->uzd_nitems += bucket->ub_cnt;
	if (ws && zdom->uzd_imax < zdom->uzd_nitems)
		zdom->uzd_imax = zdom->uzd_nitems;
}

static void
zone_log_warning(uma_zone_t zone)
{
	static const struct timeval warninterval = { 300, 0 };

	if (!zone_warnings || zone->uz_warning == NULL)
		return;

	if (ratecheck(&zone->uz_ratecheck, &warninterval))
		printf("[zone: %s] %s\n", zone->uz_name, zone->uz_warning);
}

static inline void
zone_maxaction(uma_zone_t zone)
{

	if (zone->uz_maxaction.ta_func != NULL)
		taskqueue_enqueue(taskqueue_thread, &zone->uz_maxaction);
}

/*
 * Routine called by timeout which is used to fire off some time interval
 * based calculations.  (stats, hash size, etc.)
 *
 * Arguments:
 *	arg   Unused
 *
 * Returns:
 *	Nothing
 */
static void
uma_timeout(void *unused)
{
	bucket_enable();
	zone_foreach(zone_timeout);

	/* Reschedule this event */
	callout_reset(&uma_callout, UMA_TIMEOUT * hz, uma_timeout, NULL);
}

/*
 * Update the working set size estimate for the zone's bucket cache.
 * The constants chosen here are somewhat arbitrary.  With an update period of
 * 20s (UMA_TIMEOUT), this estimate is dominated by zone activity over the
 * last 100s.
 */
static void
zone_domain_update_wss(uma_zone_domain_t zdom)
{
	long wss;

	MPASS(zdom->uzd_imax >= zdom->uzd_imin);
	wss = zdom->uzd_imax - zdom->uzd_imin;
	zdom->uzd_imax = zdom->uzd_imin = zdom->uzd_nitems;
	zdom->uzd_wss = (3 * wss + 2 * zdom->uzd_wss) / 5;
}

/*
 * Routine to perform timeout driven calculations.  This expands the
 * hashes and does per cpu statistics aggregation.
 *
 *  Returns nothing.
 */
static void
zone_timeout(uma_zone_t zone)
{
	uma_keg_t keg = zone->uz_keg;

	KEG_LOCK(keg);
	/*
	 * Expand the keg hash table.
	 *
	 * This is done if the number of slabs is larger than the hash size.
	 * What I'm trying to do here is completely reduce collisions.  This
	 * may be a little aggressive.  Should I allow for two collisions max?
	 */
	if (keg->uk_flags & UMA_ZONE_HASH &&
	    keg->uk_pages / keg->uk_ppera >= keg->uk_hash.uh_hashsize) {
		struct uma_hash newhash;
		struct uma_hash oldhash;
		int ret;

		/*
		 * This is so involved because allocating and freeing
		 * while the keg lock is held will lead to deadlock.
		 * I have to do everything in stages and check for
		 * races.
		 */
		newhash = keg->uk_hash;
		KEG_UNLOCK(keg);
		ret = hash_alloc(&newhash);
		KEG_LOCK(keg);
		if (ret) {
			if (hash_expand(&keg->uk_hash, &newhash)) {
				oldhash = keg->uk_hash;
				keg->uk_hash = newhash;
			} else
				oldhash = newhash;

			KEG_UNLOCK(keg);
			hash_free(&oldhash);
			return;
		}
	}
	KEG_UNLOCK(keg);
}

<<<<<<< HEAD
=======
static void
zone_timeout(uma_zone_t zone)
{
	int i;

	zone_foreach_keg(zone, &keg_timeout);

	ZONE_LOCK(zone);
	for (i = 0; i < vm_ndomains; i++)
		zone_domain_update_wss(&zone->uz_domain[i]);
	ZONE_UNLOCK(zone);
}

>>>>>>> 9d29c246
/*
 * Allocate and zero fill the next sized hash table from the appropriate
 * backing store.
 *
 * Arguments:
 *	hash  A new hash structure with the old hash size in uh_hashsize
 *
 * Returns:
 *	1 on success and 0 on failure.
 */
static int
hash_alloc(struct uma_hash *hash)
{
	int oldsize;
	int alloc;

	oldsize = hash->uh_hashsize;

	/* We're just going to go to a power of two greater */
	if (oldsize)  {
		hash->uh_hashsize = oldsize * 2;
		alloc = sizeof(hash->uh_slab_hash[0]) * hash->uh_hashsize;
		hash->uh_slab_hash = (struct slabhead *)malloc(alloc,
		    M_UMAHASH, M_NOWAIT);
	} else {
		alloc = sizeof(hash->uh_slab_hash[0]) * UMA_HASH_SIZE_INIT;
		hash->uh_slab_hash = zone_alloc_item(hashzone, NULL,
		    UMA_ANYDOMAIN, M_WAITOK);
		hash->uh_hashsize = UMA_HASH_SIZE_INIT;
	}
	if (hash->uh_slab_hash) {
		bzero(hash->uh_slab_hash, alloc);
		hash->uh_hashmask = hash->uh_hashsize - 1;
		return (1);
	}

	return (0);
}

/*
 * Expands the hash table for HASH zones.  This is done from zone_timeout
 * to reduce collisions.  This must not be done in the regular allocation
 * path, otherwise, we can recurse on the vm while allocating pages.
 *
 * Arguments:
 *	oldhash  The hash you want to expand
 *	newhash  The hash structure for the new table
 *
 * Returns:
 *	Nothing
 *
 * Discussion:
 */
static int
hash_expand(struct uma_hash *oldhash, struct uma_hash *newhash)
{
	uma_slab_t slab;
	int hval;
	int i;

	if (!newhash->uh_slab_hash)
		return (0);

	if (oldhash->uh_hashsize >= newhash->uh_hashsize)
		return (0);

	/*
	 * I need to investigate hash algorithms for resizing without a
	 * full rehash.
	 */

	for (i = 0; i < oldhash->uh_hashsize; i++)
		while (!SLIST_EMPTY(&oldhash->uh_slab_hash[i])) {
			slab = SLIST_FIRST(&oldhash->uh_slab_hash[i]);
			SLIST_REMOVE_HEAD(&oldhash->uh_slab_hash[i], us_hlink);
			hval = UMA_HASH(newhash, slab->us_data);
			SLIST_INSERT_HEAD(&newhash->uh_slab_hash[hval],
			    slab, us_hlink);
		}

	return (1);
}

/*
 * Free the hash bucket to the appropriate backing store.
 *
 * Arguments:
 *	slab_hash  The hash bucket we're freeing
 *	hashsize   The number of entries in that hash bucket
 *
 * Returns:
 *	Nothing
 */
static void
hash_free(struct uma_hash *hash)
{
	if (hash->uh_slab_hash == NULL)
		return;
	if (hash->uh_hashsize == UMA_HASH_SIZE_INIT)
		zone_free_item(hashzone, hash->uh_slab_hash, NULL, SKIP_NONE);
	else
		free(hash->uh_slab_hash, M_UMAHASH);
}

/*
 * Frees all outstanding items in a bucket
 *
 * Arguments:
 *	zone   The zone to free to, must be unlocked.
 *	bucket The free/alloc bucket with items, cpu queue must be locked.
 *
 * Returns:
 *	Nothing
 */

static void
bucket_drain(uma_zone_t zone, uma_bucket_t bucket)
{
	int i;

	if (bucket == NULL)
		return;

	if (zone->uz_fini)
		for (i = 0; i < bucket->ub_cnt; i++) 
			zone->uz_fini(bucket->ub_bucket[i], zone->uz_size);
	zone->uz_release(zone->uz_arg, bucket->ub_bucket, bucket->ub_cnt);
	ZONE_LOCK(zone);
	zone->uz_frees++;
	zone->uz_items -= bucket->ub_cnt;
	if (zone->uz_sleepers && zone->uz_items < zone->uz_maxitems)
		wakeup_one(zone);
	ZONE_UNLOCK(zone);
	bucket->ub_cnt = 0;
}

/*
 * Drains the per cpu caches for a zone.
 *
 * NOTE: This may only be called while the zone is being turn down, and not
 * during normal operation.  This is necessary in order that we do not have
 * to migrate CPUs to drain the per-CPU caches.
 *
 * Arguments:
 *	zone     The zone to drain, must be unlocked.
 *
 * Returns:
 *	Nothing
 */
static void
cache_drain(uma_zone_t zone)
{
	uma_cache_t cache;
	int cpu;

	/*
	 * XXX: It is safe to not lock the per-CPU caches, because we're
	 * tearing down the zone anyway.  I.e., there will be no further use
	 * of the caches at this point.
	 *
	 * XXX: It would good to be able to assert that the zone is being
	 * torn down to prevent improper use of cache_drain().
	 *
	 * XXX: We lock the zone before passing into bucket_cache_drain() as
	 * it is used elsewhere.  Should the tear-down path be made special
	 * there in some form?
	 */
	CPU_FOREACH(cpu) {
		cache = &zone->uz_cpu[cpu];
		bucket_drain(zone, cache->uc_allocbucket);
		bucket_drain(zone, cache->uc_freebucket);
		if (cache->uc_allocbucket != NULL)
			bucket_free(zone, cache->uc_allocbucket, NULL);
		if (cache->uc_freebucket != NULL)
			bucket_free(zone, cache->uc_freebucket, NULL);
		cache->uc_allocbucket = cache->uc_freebucket = NULL;
	}
	ZONE_LOCK(zone);
	bucket_cache_drain(zone);
	ZONE_UNLOCK(zone);
}

static void
cache_shrink(uma_zone_t zone)
{

	if (zone->uz_flags & UMA_ZFLAG_INTERNAL)
		return;

	ZONE_LOCK(zone);
	zone->uz_count = (zone->uz_count_min + zone->uz_count) / 2;
	ZONE_UNLOCK(zone);
}

static void
cache_drain_safe_cpu(uma_zone_t zone)
{
	uma_cache_t cache;
	uma_bucket_t b1, b2;
	int domain;

	if (zone->uz_flags & UMA_ZFLAG_INTERNAL)
		return;

	b1 = b2 = NULL;
	ZONE_LOCK(zone);
	critical_enter();
	if (zone->uz_flags & UMA_ZONE_NUMA)
		domain = PCPU_GET(domain);
	else
		domain = 0;
	cache = &zone->uz_cpu[curcpu];
	if (cache->uc_allocbucket) {
		if (cache->uc_allocbucket->ub_cnt != 0)
<<<<<<< HEAD
			zone_cache_bucket(zone, domain, cache->uc_allocbucket);
=======
			zone_put_bucket(zone, &zone->uz_domain[domain],
			    cache->uc_allocbucket, false);
>>>>>>> 9d29c246
		else
			b1 = cache->uc_allocbucket;
		cache->uc_allocbucket = NULL;
	}
	if (cache->uc_freebucket) {
		if (cache->uc_freebucket->ub_cnt != 0)
<<<<<<< HEAD
			zone_cache_bucket(zone, domain, cache->uc_freebucket);
=======
			zone_put_bucket(zone, &zone->uz_domain[domain],
			    cache->uc_freebucket, false);
>>>>>>> 9d29c246
		else
			b2 = cache->uc_freebucket;
		cache->uc_freebucket = NULL;
	}
	critical_exit();
	ZONE_UNLOCK(zone);
	if (b1)
		bucket_free(zone, b1, NULL);
	if (b2)
		bucket_free(zone, b2, NULL);
}

/*
 * Safely drain per-CPU caches of a zone(s) to alloc bucket.
 * This is an expensive call because it needs to bind to all CPUs
 * one by one and enter a critical section on each of them in order
 * to safely access their cache buckets.
 * Zone lock must not be held on call this function.
 */
static void
cache_drain_safe(uma_zone_t zone)
{
	int cpu;

	/*
	 * Polite bucket sizes shrinking was not enouth, shrink aggressively.
	 */
	if (zone)
		cache_shrink(zone);
	else
		zone_foreach(cache_shrink);

	CPU_FOREACH(cpu) {
		thread_lock(curthread);
		sched_bind(curthread, cpu);
		thread_unlock(curthread);

		if (zone)
			cache_drain_safe_cpu(zone);
		else
			zone_foreach(cache_drain_safe_cpu);
	}
	thread_lock(curthread);
	sched_unbind(curthread);
	thread_unlock(curthread);
}

/*
 * Drain the cached buckets from a zone.  Expects a locked zone on entry.
 */
static void
bucket_cache_drain(uma_zone_t zone)
{
	uma_zone_domain_t zdom;
	uma_bucket_t bucket;
	int i;

	/*
	 * Drain the bucket queues and free the buckets.
	 */
	for (i = 0; i < vm_ndomains; i++) {
		zdom = &zone->uz_domain[i];
<<<<<<< HEAD
		while ((bucket = LIST_FIRST(&zdom->uzd_buckets)) != NULL) {
			zone_remove_bucket(zone, bucket);
=======
		while ((bucket = zone_try_fetch_bucket(zone, zdom, false)) !=
		    NULL) {
>>>>>>> 9d29c246
			ZONE_UNLOCK(zone);
			bucket_drain(zone, bucket);
			bucket_free(zone, bucket, NULL);
			ZONE_LOCK(zone);
		}
	}

	/*
	 * Shrink further bucket sizes.  Price of single zone lock collision
	 * is probably lower then price of global cache drain.
	 */
	if (zone->uz_count > zone->uz_count_min)
		zone->uz_count--;
}

static void
keg_free_slab(uma_keg_t keg, uma_slab_t slab, int start)
{
	uint8_t *mem;
	int i;
	uint8_t flags;

	CTR4(KTR_UMA, "keg_free_slab keg %s(%p) slab %p, returning %d bytes",
	    keg->uk_name, keg, slab, PAGE_SIZE * keg->uk_ppera);

	mem = slab->us_data;
	flags = slab->us_flags;
	i = start;
	if (keg->uk_fini != NULL) {
		for (i--; i > -1; i--)
#ifdef INVARIANTS
		/*
		 * trash_fini implies that dtor was trash_dtor. trash_fini
		 * would check that memory hasn't been modified since free,
		 * which executed trash_dtor.
		 * That's why we need to run uma_dbg_kskip() check here,
		 * albeit we don't make skip check for other init/fini
		 * invocations.
		 */
		if (!uma_dbg_kskip(keg, slab->us_data + (keg->uk_rsize * i)) ||
		    keg->uk_fini != trash_fini)
#endif
			keg->uk_fini(slab->us_data + (keg->uk_rsize * i),
			    keg->uk_size);
	}
	if (keg->uk_flags & UMA_ZONE_OFFPAGE)
		zone_free_item(keg->uk_slabzone, slab, NULL, SKIP_NONE);
	keg->uk_freef(mem, PAGE_SIZE * keg->uk_ppera, flags);
	uma_total_dec(PAGE_SIZE * keg->uk_ppera);
}

/*
 * Frees pages from a keg back to the system.  This is done on demand from
 * the pageout daemon.
 *
 * Returns nothing.
 */
static void
keg_drain(uma_keg_t keg)
{
	struct slabhead freeslabs = { 0 };
	uma_domain_t dom;
	uma_slab_t slab, tmp;
	int i;

	/*
	 * We don't want to take pages from statically allocated kegs at this
	 * time
	 */
	if (keg->uk_flags & UMA_ZONE_NOFREE || keg->uk_freef == NULL)
		return;

	CTR3(KTR_UMA, "keg_drain %s(%p) free items: %u",
	    keg->uk_name, keg, keg->uk_free);
	KEG_LOCK(keg);
	if (keg->uk_free == 0)
		goto finished;

	for (i = 0; i < vm_ndomains; i++) {
		dom = &keg->uk_domain[i];
		LIST_FOREACH_SAFE(slab, &dom->ud_free_slab, us_link, tmp) {
			/* We have nowhere to free these to. */
			if (slab->us_flags & UMA_SLAB_BOOT)
				continue;

			LIST_REMOVE(slab, us_link);
			keg->uk_pages -= keg->uk_ppera;
			keg->uk_free -= keg->uk_ipers;

			if (keg->uk_flags & UMA_ZONE_HASH)
				UMA_HASH_REMOVE(&keg->uk_hash, slab,
				    slab->us_data);

			SLIST_INSERT_HEAD(&freeslabs, slab, us_hlink);
		}
	}

finished:
	KEG_UNLOCK(keg);

	while ((slab = SLIST_FIRST(&freeslabs)) != NULL) {
		SLIST_REMOVE(&freeslabs, slab, uma_slab, us_hlink);
		keg_free_slab(keg, slab, keg->uk_ipers);
	}
}

static void
zone_drain_wait(uma_zone_t zone, int waitok)
{

	/*
	 * Set draining to interlock with zone_dtor() so we can release our
	 * locks as we go.  Only dtor() should do a WAITOK call since it
	 * is the only call that knows the structure will still be available
	 * when it wakes up.
	 */
	ZONE_LOCK(zone);
	while (zone->uz_flags & UMA_ZFLAG_DRAINING) {
		if (waitok == M_NOWAIT)
			goto out;
		msleep(zone, zone->uz_lockptr, PVM, "zonedrain", 1);
	}
	zone->uz_flags |= UMA_ZFLAG_DRAINING;
	bucket_cache_drain(zone);
	ZONE_UNLOCK(zone);
	/*
	 * The DRAINING flag protects us from being freed while
	 * we're running.  Normally the uma_rwlock would protect us but we
	 * must be able to release and acquire the right lock for each keg.
	 */
	keg_drain(zone->uz_keg);
	ZONE_LOCK(zone);
	zone->uz_flags &= ~UMA_ZFLAG_DRAINING;
	wakeup(zone);
out:
	ZONE_UNLOCK(zone);
}

void
zone_drain(uma_zone_t zone)
{

	zone_drain_wait(zone, M_NOWAIT);
}

/*
 * Allocate a new slab for a keg.  This does not insert the slab onto a list.
 * If the allocation was successful, the keg lock will be held upon return,
 * otherwise the keg will be left unlocked.
 *
 * Arguments:
 *	wait  Shall we wait?
 *
 * Returns:
 *	The slab that was allocated or NULL if there is no memory and the
 *	caller specified M_NOWAIT.
 */
static uma_slab_t
keg_alloc_slab(uma_keg_t keg, uma_zone_t zone, int domain, int wait)
{
	uma_alloc allocf;
	uma_slab_t slab;
	unsigned long size;
	uint8_t *mem;
	uint8_t flags;
	int i;

	KASSERT(domain >= 0 && domain < vm_ndomains,
	    ("keg_alloc_slab: domain %d out of range", domain));
	mtx_assert(&keg->uk_lock, MA_OWNED);
	MPASS(zone->uz_lockptr == &keg->uk_lock);

	allocf = keg->uk_allocf;
	KEG_UNLOCK(keg);

	slab = NULL;
	mem = NULL;
	if (keg->uk_flags & UMA_ZONE_OFFPAGE) {
		slab = zone_alloc_item(keg->uk_slabzone, NULL, domain, wait);
		if (slab == NULL)
			goto out;
	}

	/*
	 * This reproduces the old vm_zone behavior of zero filling pages the
	 * first time they are added to a zone.
	 *
	 * Malloced items are zeroed in uma_zalloc.
	 */

	if ((keg->uk_flags & UMA_ZONE_MALLOC) == 0)
		wait |= M_ZERO;
	else
		wait &= ~M_ZERO;

	if (keg->uk_flags & UMA_ZONE_NODUMP)
		wait |= M_NODUMP;

	/* zone is passed for legacy reasons. */
	size = keg->uk_ppera * PAGE_SIZE;
	mem = allocf(zone, size, domain, &flags, wait);
	if (mem == NULL) {
		if (keg->uk_flags & UMA_ZONE_OFFPAGE)
			zone_free_item(keg->uk_slabzone, slab, NULL, SKIP_NONE);
		slab = NULL;
		goto out;
	}
	uma_total_inc(size);

	/* Point the slab into the allocated memory */
	if (!(keg->uk_flags & UMA_ZONE_OFFPAGE))
		slab = (uma_slab_t )(mem + keg->uk_pgoff);

	if (keg->uk_flags & UMA_ZONE_VTOSLAB)
		for (i = 0; i < keg->uk_ppera; i++)
			vsetslab((vm_offset_t)mem + (i * PAGE_SIZE), slab);

	slab->us_keg = keg;
	slab->us_data = mem;
	slab->us_freecount = keg->uk_ipers;
	slab->us_flags = flags;
	slab->us_domain = domain;
	BIT_FILL(SLAB_SETSIZE, &slab->us_free);
#ifdef INVARIANTS
	BIT_ZERO(SLAB_SETSIZE, &slab->us_debugfree);
#endif

	if (keg->uk_init != NULL) {
		for (i = 0; i < keg->uk_ipers; i++)
			if (keg->uk_init(slab->us_data + (keg->uk_rsize * i),
			    keg->uk_size, wait) != 0)
				break;
		if (i != keg->uk_ipers) {
			keg_free_slab(keg, slab, i);
			slab = NULL;
			goto out;
		}
	}
	KEG_LOCK(keg);

	CTR3(KTR_UMA, "keg_alloc_slab: allocated slab %p for %s(%p)",
	    slab, keg->uk_name, keg);

	if (keg->uk_flags & UMA_ZONE_HASH)
		UMA_HASH_INSERT(&keg->uk_hash, slab, mem);

	keg->uk_pages += keg->uk_ppera;
	keg->uk_free += keg->uk_ipers;

out:
	return (slab);
}

/*
 * This function is intended to be used early on in place of page_alloc() so
 * that we may use the boot time page cache to satisfy allocations before
 * the VM is ready.
 */
static void *
startup_alloc(uma_zone_t zone, vm_size_t bytes, int domain, uint8_t *pflag,
    int wait)
{
	uma_keg_t keg;
	void *mem;
	int pages;

	keg = zone->uz_keg;
	/*
	 * If we are in BOOT_BUCKETS or higher, than switch to real
	 * allocator.  Zones with page sized slabs switch at BOOT_PAGEALLOC.
	 */
	switch (booted) {
		case BOOT_COLD:
		case BOOT_STRAPPED:
			break;
		case BOOT_PAGEALLOC:
			if (keg->uk_ppera > 1)
				break;
		case BOOT_BUCKETS:
		case BOOT_RUNNING:
#ifdef UMA_MD_SMALL_ALLOC
			keg->uk_allocf = (keg->uk_ppera > 1) ?
			    page_alloc : uma_small_alloc;
#else
			keg->uk_allocf = page_alloc;
#endif
			return keg->uk_allocf(zone, bytes, domain, pflag, wait);
	}

	/*
	 * Check our small startup cache to see if it has pages remaining.
	 */
	pages = howmany(bytes, PAGE_SIZE);
	KASSERT(pages > 0, ("%s can't reserve 0 pages", __func__));
	if (pages > boot_pages)
		panic("UMA zone \"%s\": Increase vm.boot_pages", zone->uz_name);
#ifdef DIAGNOSTIC
	printf("%s from \"%s\", %d boot pages left\n", __func__, zone->uz_name,
	    boot_pages);
#endif
	mem = bootmem;
	boot_pages -= pages;
	bootmem += pages * PAGE_SIZE;
	*pflag = UMA_SLAB_BOOT;

	return (mem);
}

/*
 * Allocates a number of pages from the system
 *
 * Arguments:
 *	bytes  The number of bytes requested
 *	wait  Shall we wait?
 *
 * Returns:
 *	A pointer to the alloced memory or possibly
 *	NULL if M_NOWAIT is set.
 */
static void *
page_alloc(uma_zone_t zone, vm_size_t bytes, int domain, uint8_t *pflag,
    int wait)
{
	void *p;	/* Returned page */

	*pflag = UMA_SLAB_KERNEL;
	p = (void *)kmem_malloc_domainset(DOMAINSET_FIXED(domain), bytes, wait);

	return (p);
}

static void *
pcpu_page_alloc(uma_zone_t zone, vm_size_t bytes, int domain, uint8_t *pflag,
    int wait)
{
	struct pglist alloctail;
	vm_offset_t addr, zkva;
	int cpu, flags;
	vm_page_t p, p_next;
#ifdef NUMA
	struct pcpu *pc;
#endif

	MPASS(bytes == (mp_maxid + 1) * PAGE_SIZE);

	TAILQ_INIT(&alloctail);
	flags = VM_ALLOC_SYSTEM | VM_ALLOC_WIRED | VM_ALLOC_NOOBJ |
	    malloc2vm_flags(wait);
	*pflag = UMA_SLAB_KERNEL;
	for (cpu = 0; cpu <= mp_maxid; cpu++) {
		if (CPU_ABSENT(cpu)) {
			p = vm_page_alloc(NULL, 0, flags);
		} else {
#ifndef NUMA
			p = vm_page_alloc(NULL, 0, flags);
#else
			pc = pcpu_find(cpu);
			p = vm_page_alloc_domain(NULL, 0, pc->pc_domain, flags);
			if (__predict_false(p == NULL))
				p = vm_page_alloc(NULL, 0, flags);
#endif
		}
		if (__predict_false(p == NULL))
			goto fail;
		TAILQ_INSERT_TAIL(&alloctail, p, listq);
	}
	if ((addr = kva_alloc(bytes)) == 0)
		goto fail;
	zkva = addr;
	TAILQ_FOREACH(p, &alloctail, listq) {
		pmap_qenter(zkva, &p, 1);
		zkva += PAGE_SIZE;
	}
	return ((void*)addr);
 fail:
	TAILQ_FOREACH_SAFE(p, &alloctail, listq, p_next) {
		vm_page_unwire(p, PQ_NONE);
		vm_page_free(p);
	}
	return (NULL);
}

/*
 * Allocates a number of pages from within an object
 *
 * Arguments:
 *	bytes  The number of bytes requested
 *	wait   Shall we wait?
 *
 * Returns:
 *	A pointer to the alloced memory or possibly
 *	NULL if M_NOWAIT is set.
 */
static void *
noobj_alloc(uma_zone_t zone, vm_size_t bytes, int domain, uint8_t *flags,
    int wait)
{
	TAILQ_HEAD(, vm_page) alloctail;
	u_long npages;
	vm_offset_t retkva, zkva;
	vm_page_t p, p_next;
	uma_keg_t keg;

	TAILQ_INIT(&alloctail);
	keg = zone->uz_keg;

	npages = howmany(bytes, PAGE_SIZE);
	while (npages > 0) {
		p = vm_page_alloc_domain(NULL, 0, domain, VM_ALLOC_INTERRUPT |
		    VM_ALLOC_WIRED | VM_ALLOC_NOOBJ |
		    ((wait & M_WAITOK) != 0 ? VM_ALLOC_WAITOK :
		    VM_ALLOC_NOWAIT));
		if (p != NULL) {
			/*
			 * Since the page does not belong to an object, its
			 * listq is unused.
			 */
			TAILQ_INSERT_TAIL(&alloctail, p, listq);
			npages--;
			continue;
		}
		/*
		 * Page allocation failed, free intermediate pages and
		 * exit.
		 */
		TAILQ_FOREACH_SAFE(p, &alloctail, listq, p_next) {
			vm_page_unwire(p, PQ_NONE);
			vm_page_free(p); 
		}
		return (NULL);
	}
	*flags = UMA_SLAB_PRIV;
	zkva = keg->uk_kva +
	    atomic_fetchadd_long(&keg->uk_offset, round_page(bytes));
	retkva = zkva;
	TAILQ_FOREACH(p, &alloctail, listq) {
		pmap_qenter(zkva, &p, 1);
		zkva += PAGE_SIZE;
	}

	return ((void *)retkva);
}

/*
 * Frees a number of pages to the system
 *
 * Arguments:
 *	mem   A pointer to the memory to be freed
 *	size  The size of the memory being freed
 *	flags The original p->us_flags field
 *
 * Returns:
 *	Nothing
 */
static void
page_free(void *mem, vm_size_t size, uint8_t flags)
{

	if ((flags & UMA_SLAB_KERNEL) == 0)
		panic("UMA: page_free used with invalid flags %x", flags);

	kmem_free((vm_offset_t)mem, size);
}

/*
 * Frees pcpu zone allocations
 *
 * Arguments:
 *	mem   A pointer to the memory to be freed
 *	size  The size of the memory being freed
 *	flags The original p->us_flags field
 *
 * Returns:
 *	Nothing
 */
static void
pcpu_page_free(void *mem, vm_size_t size, uint8_t flags)
{
	vm_offset_t sva, curva;
	vm_paddr_t paddr;
	vm_page_t m;

	MPASS(size == (mp_maxid+1)*PAGE_SIZE);
	sva = (vm_offset_t)mem;
	for (curva = sva; curva < sva + size; curva += PAGE_SIZE) {
		paddr = pmap_kextract(curva);
		m = PHYS_TO_VM_PAGE(paddr);
		vm_page_unwire(m, PQ_NONE);
		vm_page_free(m);
	}
	pmap_qremove(sva, size >> PAGE_SHIFT);
	kva_free(sva, size);
}


/*
 * Zero fill initializer
 *
 * Arguments/Returns follow uma_init specifications
 */
static int
zero_init(void *mem, int size, int flags)
{
	bzero(mem, size);
	return (0);
}

/*
 * Finish creating a small uma keg.  This calculates ipers, and the keg size.
 *
 * Arguments
 *	keg  The zone we should initialize
 *
 * Returns
 *	Nothing
 */
static void
keg_small_init(uma_keg_t keg)
{
	u_int rsize;
	u_int memused;
	u_int wastedspace;
	u_int shsize;
	u_int slabsize;

	if (keg->uk_flags & UMA_ZONE_PCPU) {
		u_int ncpus = (mp_maxid + 1) ? (mp_maxid + 1) : MAXCPU;

		slabsize = UMA_PCPU_ALLOC_SIZE;
		keg->uk_ppera = ncpus;
	} else {
		slabsize = UMA_SLAB_SIZE;
		keg->uk_ppera = 1;
	}

	/*
	 * Calculate the size of each allocation (rsize) according to
	 * alignment.  If the requested size is smaller than we have
	 * allocation bits for we round it up.
	 */
	rsize = keg->uk_size;
	if (rsize < slabsize / SLAB_SETSIZE)
		rsize = slabsize / SLAB_SETSIZE;
	if (rsize & keg->uk_align)
		rsize = (rsize & ~keg->uk_align) + (keg->uk_align + 1);
	keg->uk_rsize = rsize;

	KASSERT((keg->uk_flags & UMA_ZONE_PCPU) == 0 ||
	    keg->uk_rsize < UMA_PCPU_ALLOC_SIZE,
	    ("%s: size %u too large", __func__, keg->uk_rsize));

	if (keg->uk_flags & UMA_ZONE_OFFPAGE)
		shsize = 0;
	else 
		shsize = sizeof(struct uma_slab);

	if (rsize <= slabsize - shsize)
		keg->uk_ipers = (slabsize - shsize) / rsize;
	else {
		/* Handle special case when we have 1 item per slab, so
		 * alignment requirement can be relaxed. */
		KASSERT(keg->uk_size <= slabsize - shsize,
		    ("%s: size %u greater than slab", __func__, keg->uk_size));
		keg->uk_ipers = 1;
	}
	KASSERT(keg->uk_ipers > 0 && keg->uk_ipers <= SLAB_SETSIZE,
	    ("%s: keg->uk_ipers %u", __func__, keg->uk_ipers));

	memused = keg->uk_ipers * rsize + shsize;
	wastedspace = slabsize - memused;

	/*
	 * We can't do OFFPAGE if we're internal or if we've been
	 * asked to not go to the VM for buckets.  If we do this we
	 * may end up going to the VM  for slabs which we do not
	 * want to do if we're UMA_ZFLAG_CACHEONLY as a result
	 * of UMA_ZONE_VM, which clearly forbids it.
	 */
	if ((keg->uk_flags & UMA_ZFLAG_INTERNAL) ||
	    (keg->uk_flags & UMA_ZFLAG_CACHEONLY))
		return;

	/*
	 * See if using an OFFPAGE slab will limit our waste.  Only do
	 * this if it permits more items per-slab.
	 *
	 * XXX We could try growing slabsize to limit max waste as well.
	 * Historically this was not done because the VM could not
	 * efficiently handle contiguous allocations.
	 */
	if ((wastedspace >= slabsize / UMA_MAX_WASTE) &&
	    (keg->uk_ipers < (slabsize / keg->uk_rsize))) {
		keg->uk_ipers = slabsize / keg->uk_rsize;
		KASSERT(keg->uk_ipers > 0 && keg->uk_ipers <= SLAB_SETSIZE,
		    ("%s: keg->uk_ipers %u", __func__, keg->uk_ipers));
		CTR6(KTR_UMA, "UMA decided we need offpage slab headers for "
		    "keg: %s(%p), calculated wastedspace = %d, "
		    "maximum wasted space allowed = %d, "
		    "calculated ipers = %d, "
		    "new wasted space = %d\n", keg->uk_name, keg, wastedspace,
		    slabsize / UMA_MAX_WASTE, keg->uk_ipers,
		    slabsize - keg->uk_ipers * keg->uk_rsize);
		keg->uk_flags |= UMA_ZONE_OFFPAGE;
	}

	if ((keg->uk_flags & UMA_ZONE_OFFPAGE) &&
	    (keg->uk_flags & UMA_ZONE_VTOSLAB) == 0)
		keg->uk_flags |= UMA_ZONE_HASH;
}

/*
 * Finish creating a large (> UMA_SLAB_SIZE) uma kegs.  Just give in and do
 * OFFPAGE for now.  When I can allow for more dynamic slab sizes this will be
 * more complicated.
 *
 * Arguments
 *	keg  The keg we should initialize
 *
 * Returns
 *	Nothing
 */
static void
keg_large_init(uma_keg_t keg)
{
	u_int shsize;

	KASSERT(keg != NULL, ("Keg is null in keg_large_init"));
	KASSERT((keg->uk_flags & UMA_ZONE_PCPU) == 0,
	    ("%s: Cannot large-init a UMA_ZONE_PCPU keg", __func__));

	keg->uk_ppera = howmany(keg->uk_size, PAGE_SIZE);
	keg->uk_ipers = 1;
	keg->uk_rsize = keg->uk_size;

	/* Check whether we have enough space to not do OFFPAGE. */
	if ((keg->uk_flags & UMA_ZONE_OFFPAGE) == 0) {
		shsize = sizeof(struct uma_slab);
		if (shsize & UMA_ALIGN_PTR)
			shsize = (shsize & ~UMA_ALIGN_PTR) +
			    (UMA_ALIGN_PTR + 1);

		if (PAGE_SIZE * keg->uk_ppera - keg->uk_rsize < shsize) {
			/*
			 * We can't do OFFPAGE if we're internal, in which case
			 * we need an extra page per allocation to contain the
			 * slab header.
			 */
			if ((keg->uk_flags & UMA_ZFLAG_INTERNAL) == 0)
				keg->uk_flags |= UMA_ZONE_OFFPAGE;
			else
				keg->uk_ppera++;
		}
	}

	if ((keg->uk_flags & UMA_ZONE_OFFPAGE) &&
	    (keg->uk_flags & UMA_ZONE_VTOSLAB) == 0)
		keg->uk_flags |= UMA_ZONE_HASH;
}

static void
keg_cachespread_init(uma_keg_t keg)
{
	int alignsize;
	int trailer;
	int pages;
	int rsize;

	KASSERT((keg->uk_flags & UMA_ZONE_PCPU) == 0,
	    ("%s: Cannot cachespread-init a UMA_ZONE_PCPU keg", __func__));

	alignsize = keg->uk_align + 1;
	rsize = keg->uk_size;
	/*
	 * We want one item to start on every align boundary in a page.  To
	 * do this we will span pages.  We will also extend the item by the
	 * size of align if it is an even multiple of align.  Otherwise, it
	 * would fall on the same boundary every time.
	 */
	if (rsize & keg->uk_align)
		rsize = (rsize & ~keg->uk_align) + alignsize;
	if ((rsize & alignsize) == 0)
		rsize += alignsize;
	trailer = rsize - keg->uk_size;
	pages = (rsize * (PAGE_SIZE / alignsize)) / PAGE_SIZE;
	pages = MIN(pages, (128 * 1024) / PAGE_SIZE);
	keg->uk_rsize = rsize;
	keg->uk_ppera = pages;
	keg->uk_ipers = ((pages * PAGE_SIZE) + trailer) / rsize;
	keg->uk_flags |= UMA_ZONE_OFFPAGE | UMA_ZONE_VTOSLAB;
	KASSERT(keg->uk_ipers <= SLAB_SETSIZE,
	    ("%s: keg->uk_ipers too high(%d) increase max_ipers", __func__,
	    keg->uk_ipers));
}

/*
 * Keg header ctor.  This initializes all fields, locks, etc.  And inserts
 * the keg onto the global keg list.
 *
 * Arguments/Returns follow uma_ctor specifications
 *	udata  Actually uma_kctor_args
 */
static int
keg_ctor(void *mem, int size, void *udata, int flags)
{
	struct uma_kctor_args *arg = udata;
	uma_keg_t keg = mem;
	uma_zone_t zone;

	bzero(keg, size);
	keg->uk_size = arg->size;
	keg->uk_init = arg->uminit;
	keg->uk_fini = arg->fini;
	keg->uk_align = arg->align;
	keg->uk_free = 0;
	keg->uk_reserve = 0;
	keg->uk_pages = 0;
	keg->uk_flags = arg->flags;
	keg->uk_slabzone = NULL;

	/*
	 * We use a global round-robin policy by default.  Zones with
	 * UMA_ZONE_NUMA set will use first-touch instead, in which case the
	 * iterator is never run.
	 */
	keg->uk_dr.dr_policy = DOMAINSET_RR();
	keg->uk_dr.dr_iter = 0;

	/*
	 * The master zone is passed to us at keg-creation time.
	 */
	zone = arg->zone;
	keg->uk_name = zone->uz_name;

	if (arg->flags & UMA_ZONE_VM)
		keg->uk_flags |= UMA_ZFLAG_CACHEONLY;

	if (arg->flags & UMA_ZONE_ZINIT)
		keg->uk_init = zero_init;

	if (arg->flags & UMA_ZONE_MALLOC)
		keg->uk_flags |= UMA_ZONE_VTOSLAB;

	if (arg->flags & UMA_ZONE_PCPU)
#ifdef SMP
		keg->uk_flags |= UMA_ZONE_OFFPAGE;
#else
		keg->uk_flags &= ~UMA_ZONE_PCPU;
#endif

	if (keg->uk_flags & UMA_ZONE_CACHESPREAD) {
		keg_cachespread_init(keg);
	} else {
		if (keg->uk_size > UMA_SLAB_SPACE)
			keg_large_init(keg);
		else
			keg_small_init(keg);
	}

	if (keg->uk_flags & UMA_ZONE_OFFPAGE)
		keg->uk_slabzone = slabzone;

	/*
	 * If we haven't booted yet we need allocations to go through the
	 * startup cache until the vm is ready.
	 */
	if (booted < BOOT_PAGEALLOC)
		keg->uk_allocf = startup_alloc;
#ifdef UMA_MD_SMALL_ALLOC
	else if (keg->uk_ppera == 1)
		keg->uk_allocf = uma_small_alloc;
#endif
	else if (keg->uk_flags & UMA_ZONE_PCPU)
		keg->uk_allocf = pcpu_page_alloc;
	else
		keg->uk_allocf = page_alloc;
#ifdef UMA_MD_SMALL_ALLOC
	if (keg->uk_ppera == 1)
		keg->uk_freef = uma_small_free;
	else
#endif
	if (keg->uk_flags & UMA_ZONE_PCPU)
		keg->uk_freef = pcpu_page_free;
	else
		keg->uk_freef = page_free;

	/*
	 * Initialize keg's lock
	 */
	KEG_LOCK_INIT(keg, (arg->flags & UMA_ZONE_MTXCLASS));

	/*
	 * If we're putting the slab header in the actual page we need to
	 * figure out where in each page it goes.  This calculates a right
	 * justified offset into the memory on an ALIGN_PTR boundary.
	 */
	if (!(keg->uk_flags & UMA_ZONE_OFFPAGE)) {
		u_int totsize;

		/* Size of the slab struct and free list */
		totsize = sizeof(struct uma_slab);

		if (totsize & UMA_ALIGN_PTR)
			totsize = (totsize & ~UMA_ALIGN_PTR) +
			    (UMA_ALIGN_PTR + 1);
		keg->uk_pgoff = (PAGE_SIZE * keg->uk_ppera) - totsize;

		/*
		 * The only way the following is possible is if with our
		 * UMA_ALIGN_PTR adjustments we are now bigger than
		 * UMA_SLAB_SIZE.  I haven't checked whether this is
		 * mathematically possible for all cases, so we make
		 * sure here anyway.
		 */
		totsize = keg->uk_pgoff + sizeof(struct uma_slab);
		if (totsize > PAGE_SIZE * keg->uk_ppera) {
			printf("zone %s ipers %d rsize %d size %d\n",
			    zone->uz_name, keg->uk_ipers, keg->uk_rsize,
			    keg->uk_size);
			panic("UMA slab won't fit.");
		}
	}

	if (keg->uk_flags & UMA_ZONE_HASH)
		hash_alloc(&keg->uk_hash);

	CTR5(KTR_UMA, "keg_ctor %p zone %s(%p) out %d free %d\n",
	    keg, zone->uz_name, zone,
	    (keg->uk_pages / keg->uk_ppera) * keg->uk_ipers - keg->uk_free,
	    keg->uk_free);

	LIST_INSERT_HEAD(&keg->uk_zones, zone, uz_link);

	rw_wlock(&uma_rwlock);
	LIST_INSERT_HEAD(&uma_kegs, keg, uk_link);
	rw_wunlock(&uma_rwlock);
	return (0);
}

/*
 * Zone header ctor.  This initializes all fields, locks, etc.
 *
 * Arguments/Returns follow uma_ctor specifications
 *	udata  Actually uma_zctor_args
 */
static int
zone_ctor(void *mem, int size, void *udata, int flags)
{
	struct uma_zctor_args *arg = udata;
	uma_zone_t zone = mem;
	uma_zone_t z;
	uma_keg_t keg;

	bzero(zone, size);
	zone->uz_name = arg->name;
	zone->uz_ctor = arg->ctor;
	zone->uz_dtor = arg->dtor;
	zone->uz_slab = zone_fetch_slab;
	zone->uz_init = NULL;
	zone->uz_fini = NULL;
	zone->uz_allocs = 0;
	zone->uz_frees = 0;
	zone->uz_fails = 0;
	zone->uz_sleeps = 0;
	zone->uz_count = 0;
	zone->uz_count_min = 0;
	zone->uz_count_max = BUCKET_MAX;
	zone->uz_flags = 0;
	zone->uz_warning = NULL;
	/* The domain structures follow the cpu structures. */
	zone->uz_domain = (struct uma_zone_domain *)&zone->uz_cpu[mp_ncpus];
	zone->uz_bktmax = ULONG_MAX;
	timevalclear(&zone->uz_ratecheck);

	/*
	 * This is a pure cache zone, no kegs.
	 */
	if (arg->import) {
		if (arg->flags & UMA_ZONE_VM)
			arg->flags |= UMA_ZFLAG_CACHEONLY;
		zone->uz_flags = arg->flags;
		zone->uz_size = arg->size;
		zone->uz_import = arg->import;
		zone->uz_release = arg->release;
		zone->uz_arg = arg->arg;
		zone->uz_lockptr = &zone->uz_lock;
		ZONE_LOCK_INIT(zone, (arg->flags & UMA_ZONE_MTXCLASS));
		rw_wlock(&uma_rwlock);
		LIST_INSERT_HEAD(&uma_cachezones, zone, uz_link);
		rw_wunlock(&uma_rwlock);
		goto out;
	}

	/*
	 * Use the regular zone/keg/slab allocator.
	 */
	zone->uz_import = (uma_import)zone_import;
	zone->uz_release = (uma_release)zone_release;
	zone->uz_arg = zone; 
	keg = arg->keg;

	if (arg->flags & UMA_ZONE_SECONDARY) {
		KASSERT(arg->keg != NULL, ("Secondary zone on zero'd keg"));
		zone->uz_init = arg->uminit;
		zone->uz_fini = arg->fini;
		zone->uz_lockptr = &keg->uk_lock;
		zone->uz_flags |= UMA_ZONE_SECONDARY;
		rw_wlock(&uma_rwlock);
		ZONE_LOCK(zone);
		LIST_FOREACH(z, &keg->uk_zones, uz_link) {
			if (LIST_NEXT(z, uz_link) == NULL) {
				LIST_INSERT_AFTER(z, zone, uz_link);
				break;
			}
		}
		ZONE_UNLOCK(zone);
		rw_wunlock(&uma_rwlock);
	} else if (keg == NULL) {
		if ((keg = uma_kcreate(zone, arg->size, arg->uminit, arg->fini,
		    arg->align, arg->flags)) == NULL)
			return (ENOMEM);
	} else {
		struct uma_kctor_args karg;
		int error;

		/* We should only be here from uma_startup() */
		karg.size = arg->size;
		karg.uminit = arg->uminit;
		karg.fini = arg->fini;
		karg.align = arg->align;
		karg.flags = arg->flags;
		karg.zone = zone;
		error = keg_ctor(arg->keg, sizeof(struct uma_keg), &karg,
		    flags);
		if (error)
			return (error);
	}

	zone->uz_keg = keg;
	zone->uz_size = keg->uk_size;
	zone->uz_flags |= (keg->uk_flags &
	    (UMA_ZONE_INHERIT | UMA_ZFLAG_INHERIT));

	/*
	 * Some internal zones don't have room allocated for the per cpu
	 * caches.  If we're internal, bail out here.
	 */
	if (keg->uk_flags & UMA_ZFLAG_INTERNAL) {
		KASSERT((zone->uz_flags & UMA_ZONE_SECONDARY) == 0,
		    ("Secondary zone requested UMA_ZFLAG_INTERNAL"));
		return (0);
	}

out:
	KASSERT((arg->flags & (UMA_ZONE_MAXBUCKET | UMA_ZONE_NOBUCKET)) !=
	    (UMA_ZONE_MAXBUCKET | UMA_ZONE_NOBUCKET),
	    ("Invalid zone flag combination"));
	if ((arg->flags & UMA_ZONE_MAXBUCKET) != 0)
		zone->uz_count = BUCKET_MAX;
	else if ((arg->flags & UMA_ZONE_NOBUCKET) != 0)
		zone->uz_count = 0;
	else
		zone->uz_count = bucket_select(zone->uz_size);
	zone->uz_count_min = zone->uz_count;

	return (0);
}

/*
 * Keg header dtor.  This frees all data, destroys locks, frees the hash
 * table and removes the keg from the global list.
 *
 * Arguments/Returns follow uma_dtor specifications
 *	udata  unused
 */
static void
keg_dtor(void *arg, int size, void *udata)
{
	uma_keg_t keg;

	keg = (uma_keg_t)arg;
	KEG_LOCK(keg);
	if (keg->uk_free != 0) {
		printf("Freed UMA keg (%s) was not empty (%d items). "
		    " Lost %d pages of memory.\n",
		    keg->uk_name ? keg->uk_name : "",
		    keg->uk_free, keg->uk_pages);
	}
	KEG_UNLOCK(keg);

	hash_free(&keg->uk_hash);

	KEG_LOCK_FINI(keg);
}

/*
 * Zone header dtor.
 *
 * Arguments/Returns follow uma_dtor specifications
 *	udata  unused
 */
static void
zone_dtor(void *arg, int size, void *udata)
{
	uma_zone_t zone;
	uma_keg_t keg;

	zone = (uma_zone_t)arg;

	if (!(zone->uz_flags & UMA_ZFLAG_INTERNAL))
		cache_drain(zone);

	rw_wlock(&uma_rwlock);
	LIST_REMOVE(zone, uz_link);
	rw_wunlock(&uma_rwlock);
	/*
	 * XXX there are some races here where
	 * the zone can be drained but zone lock
	 * released and then refilled before we
	 * remove it... we dont care for now
	 */
	zone_drain_wait(zone, M_WAITOK);
	/*
	 * We only destroy kegs from non secondary zones.
	 */
	if ((keg = zone->uz_keg) != NULL &&
	    (zone->uz_flags & UMA_ZONE_SECONDARY) == 0)  {
		rw_wlock(&uma_rwlock);
		LIST_REMOVE(keg, uk_link);
		rw_wunlock(&uma_rwlock);
		zone_free_item(kegs, keg, NULL, SKIP_NONE);
	}
	if (zone->uz_lockptr == &zone->uz_lock)
		ZONE_LOCK_FINI(zone);
}

/*
 * Traverses every zone in the system and calls a callback
 *
 * Arguments:
 *	zfunc  A pointer to a function which accepts a zone
 *		as an argument.
 *
 * Returns:
 *	Nothing
 */
static void
zone_foreach(void (*zfunc)(uma_zone_t))
{
	uma_keg_t keg;
	uma_zone_t zone;

	rw_rlock(&uma_rwlock);
	LIST_FOREACH(keg, &uma_kegs, uk_link) {
		LIST_FOREACH(zone, &keg->uk_zones, uz_link)
			zfunc(zone);
	}
	rw_runlock(&uma_rwlock);
}

/*
 * Count how many pages do we need to bootstrap.  VM supplies
 * its need in early zones in the argument, we add up our zones,
 * which consist of: UMA Slabs, UMA Hash and 9 Bucket zones. The
 * zone of zones and zone of kegs are accounted separately.
 */
#define	UMA_BOOT_ZONES	11
/* Zone of zones and zone of kegs have arbitrary alignment. */
#define	UMA_BOOT_ALIGN	32
static int zsize, ksize;
int
uma_startup_count(int vm_zones)
{
	int zones, pages;

	ksize = sizeof(struct uma_keg) +
	    (sizeof(struct uma_domain) * vm_ndomains);
	zsize = sizeof(struct uma_zone) +
	    (sizeof(struct uma_cache) * (mp_maxid + 1)) +
	    (sizeof(struct uma_zone_domain) * vm_ndomains);

	/*
	 * Memory for the zone of kegs and its keg,
	 * and for zone of zones.
	 */
	pages = howmany(roundup(zsize, CACHE_LINE_SIZE) * 2 +
	    roundup(ksize, CACHE_LINE_SIZE), PAGE_SIZE);

#ifdef	UMA_MD_SMALL_ALLOC
	zones = UMA_BOOT_ZONES;
#else
	zones = UMA_BOOT_ZONES + vm_zones;
	vm_zones = 0;
#endif

	/* Memory for the rest of startup zones, UMA and VM, ... */
	if (zsize > UMA_SLAB_SPACE)
		pages += (zones + vm_zones) *
		    howmany(roundup2(zsize, UMA_BOOT_ALIGN), UMA_SLAB_SIZE);
	else if (roundup2(zsize, UMA_BOOT_ALIGN) > UMA_SLAB_SPACE)
		pages += zones;
	else
		pages += howmany(zones,
		    UMA_SLAB_SPACE / roundup2(zsize, UMA_BOOT_ALIGN));

	/* ... and their kegs. Note that zone of zones allocates a keg! */
	pages += howmany(zones + 1,
	    UMA_SLAB_SPACE / roundup2(ksize, UMA_BOOT_ALIGN));

	/*
	 * Most of startup zones are not going to be offpages, that's
	 * why we use UMA_SLAB_SPACE instead of UMA_SLAB_SIZE in all
	 * calculations.  Some large bucket zones will be offpage, and
	 * thus will allocate hashes.  We take conservative approach
	 * and assume that all zones may allocate hash.  This may give
	 * us some positive inaccuracy, usually an extra single page.
	 */
	pages += howmany(zones, UMA_SLAB_SPACE /
	    (sizeof(struct slabhead *) * UMA_HASH_SIZE_INIT));

	return (pages);
}

void
uma_startup(void *mem, int npages)
{
	struct uma_zctor_args args;
	uma_keg_t masterkeg;
	uintptr_t m;

#ifdef DIAGNOSTIC
	printf("Entering %s with %d boot pages configured\n", __func__, npages);
#endif

	rw_init(&uma_rwlock, "UMA lock");

	/* Use bootpages memory for the zone of zones and zone of kegs. */
	m = (uintptr_t)mem;
	zones = (uma_zone_t)m;
	m += roundup(zsize, CACHE_LINE_SIZE);
	kegs = (uma_zone_t)m;
	m += roundup(zsize, CACHE_LINE_SIZE);
	masterkeg = (uma_keg_t)m;
	m += roundup(ksize, CACHE_LINE_SIZE);
	m = roundup(m, PAGE_SIZE);
	npages -= (m - (uintptr_t)mem) / PAGE_SIZE;
	mem = (void *)m;

	/* "manually" create the initial zone */
	memset(&args, 0, sizeof(args));
	args.name = "UMA Kegs";
	args.size = ksize;
	args.ctor = keg_ctor;
	args.dtor = keg_dtor;
	args.uminit = zero_init;
	args.fini = NULL;
	args.keg = masterkeg;
	args.align = UMA_BOOT_ALIGN - 1;
	args.flags = UMA_ZFLAG_INTERNAL;
	zone_ctor(kegs, zsize, &args, M_WAITOK);

	bootmem = mem;
	boot_pages = npages;

	args.name = "UMA Zones";
	args.size = zsize;
	args.ctor = zone_ctor;
	args.dtor = zone_dtor;
	args.uminit = zero_init;
	args.fini = NULL;
	args.keg = NULL;
	args.align = UMA_BOOT_ALIGN - 1;
	args.flags = UMA_ZFLAG_INTERNAL;
	zone_ctor(zones, zsize, &args, M_WAITOK);

	/* Now make a zone for slab headers */
	slabzone = uma_zcreate("UMA Slabs",
				sizeof(struct uma_slab),
				NULL, NULL, NULL, NULL,
				UMA_ALIGN_PTR, UMA_ZFLAG_INTERNAL);

	hashzone = uma_zcreate("UMA Hash",
	    sizeof(struct slabhead *) * UMA_HASH_SIZE_INIT,
	    NULL, NULL, NULL, NULL,
	    UMA_ALIGN_PTR, UMA_ZFLAG_INTERNAL);

	bucket_init();

	booted = BOOT_STRAPPED;
}

void
uma_startup1(void)
{

#ifdef DIAGNOSTIC
	printf("Entering %s with %d boot pages left\n", __func__, boot_pages);
#endif
	booted = BOOT_PAGEALLOC;
}

void
uma_startup2(void)
{

#ifdef DIAGNOSTIC
	printf("Entering %s with %d boot pages left\n", __func__, boot_pages);
#endif
	booted = BOOT_BUCKETS;
	sx_init(&uma_drain_lock, "umadrain");
	bucket_enable();
}

/*
 * Initialize our callout handle
 *
 */
static void
uma_startup3(void)
{

#ifdef INVARIANTS
	TUNABLE_INT_FETCH("vm.debug.divisor", &dbg_divisor);
	uma_dbg_cnt = counter_u64_alloc(M_WAITOK);
	uma_skip_cnt = counter_u64_alloc(M_WAITOK);
#endif
	callout_init(&uma_callout, 1);
	callout_reset(&uma_callout, UMA_TIMEOUT * hz, uma_timeout, NULL);
	booted = BOOT_RUNNING;
}

static uma_keg_t
uma_kcreate(uma_zone_t zone, size_t size, uma_init uminit, uma_fini fini,
		int align, uint32_t flags)
{
	struct uma_kctor_args args;

	args.size = size;
	args.uminit = uminit;
	args.fini = fini;
	args.align = (align == UMA_ALIGN_CACHE) ? uma_align_cache : align;
	args.flags = flags;
	args.zone = zone;
	return (zone_alloc_item(kegs, &args, UMA_ANYDOMAIN, M_WAITOK));
}

/* Public functions */
/* See uma.h */
void
uma_set_align(int align)
{

	if (align != UMA_ALIGN_CACHE)
		uma_align_cache = align;
}

/* See uma.h */
uma_zone_t
uma_zcreate(const char *name, size_t size, uma_ctor ctor, uma_dtor dtor,
		uma_init uminit, uma_fini fini, int align, uint32_t flags)

{
	struct uma_zctor_args args;
	uma_zone_t res;
	bool locked;

	KASSERT(powerof2(align + 1), ("invalid zone alignment %d for \"%s\"",
	    align, name));

	/* This stuff is essential for the zone ctor */
	memset(&args, 0, sizeof(args));
	args.name = name;
	args.size = size;
	args.ctor = ctor;
	args.dtor = dtor;
	args.uminit = uminit;
	args.fini = fini;
#ifdef  INVARIANTS
	/*
	 * If a zone is being created with an empty constructor and
	 * destructor, pass UMA constructor/destructor which checks for
	 * memory use after free.
	 */
	if ((!(flags & (UMA_ZONE_ZINIT | UMA_ZONE_NOFREE))) &&
	    ctor == NULL && dtor == NULL && uminit == NULL && fini == NULL) {
		args.ctor = trash_ctor;
		args.dtor = trash_dtor;
		args.uminit = trash_init;
		args.fini = trash_fini;
	}
#endif
	args.align = align;
	args.flags = flags;
	args.keg = NULL;

	if (booted < BOOT_BUCKETS) {
		locked = false;
	} else {
		sx_slock(&uma_drain_lock);
		locked = true;
	}
	res = zone_alloc_item(zones, &args, UMA_ANYDOMAIN, M_WAITOK);
	if (locked)
		sx_sunlock(&uma_drain_lock);
	return (res);
}

/* See uma.h */
uma_zone_t
uma_zsecond_create(char *name, uma_ctor ctor, uma_dtor dtor,
		    uma_init zinit, uma_fini zfini, uma_zone_t master)
{
	struct uma_zctor_args args;
	uma_keg_t keg;
	uma_zone_t res;
	bool locked;

	keg = master->uz_keg;
	memset(&args, 0, sizeof(args));
	args.name = name;
	args.size = keg->uk_size;
	args.ctor = ctor;
	args.dtor = dtor;
	args.uminit = zinit;
	args.fini = zfini;
	args.align = keg->uk_align;
	args.flags = keg->uk_flags | UMA_ZONE_SECONDARY;
	args.keg = keg;

	if (booted < BOOT_BUCKETS) {
		locked = false;
	} else {
		sx_slock(&uma_drain_lock);
		locked = true;
	}
	/* XXX Attaches only one keg of potentially many. */
	res = zone_alloc_item(zones, &args, UMA_ANYDOMAIN, M_WAITOK);
	if (locked)
		sx_sunlock(&uma_drain_lock);
	return (res);
}

/* See uma.h */
uma_zone_t
uma_zcache_create(char *name, int size, uma_ctor ctor, uma_dtor dtor,
		    uma_init zinit, uma_fini zfini, uma_import zimport,
		    uma_release zrelease, void *arg, int flags)
{
	struct uma_zctor_args args;

	memset(&args, 0, sizeof(args));
	args.name = name;
	args.size = size;
	args.ctor = ctor;
	args.dtor = dtor;
	args.uminit = zinit;
	args.fini = zfini;
	args.import = zimport;
	args.release = zrelease;
	args.arg = arg;
	args.align = 0;
	args.flags = flags;

	return (zone_alloc_item(zones, &args, UMA_ANYDOMAIN, M_WAITOK));
}

/* See uma.h */
void
uma_zdestroy(uma_zone_t zone)
{

	sx_slock(&uma_drain_lock);
	zone_free_item(zones, zone, NULL, SKIP_NONE);
	sx_sunlock(&uma_drain_lock);
}

void
uma_zwait(uma_zone_t zone)
{
	void *item;

	item = uma_zalloc_arg(zone, NULL, M_WAITOK);
	uma_zfree(zone, item);
}

void *
uma_zalloc_pcpu_arg(uma_zone_t zone, void *udata, int flags)
{
	void *item;
#ifdef SMP
	int i;

	MPASS(zone->uz_flags & UMA_ZONE_PCPU);
#endif
	item = uma_zalloc_arg(zone, udata, flags & ~M_ZERO);
	if (item != NULL && (flags & M_ZERO)) {
#ifdef SMP
		for (i = 0; i <= mp_maxid; i++)
			bzero(zpcpu_get_cpu(item, i), zone->uz_size);
#else
		bzero(item, zone->uz_size);
#endif
	}
	return (item);
}

/*
 * A stub while both regular and pcpu cases are identical.
 */
void
uma_zfree_pcpu_arg(uma_zone_t zone, void *item, void *udata)
{

#ifdef SMP
	MPASS(zone->uz_flags & UMA_ZONE_PCPU);
#endif
	uma_zfree_arg(zone, item, udata);
}

/* See uma.h */
void *
uma_zalloc_arg(uma_zone_t zone, void *udata, int flags)
{
	uma_zone_domain_t zdom;
	uma_bucket_t bucket;
	uma_cache_t cache;
	void *item;
	int cpu, domain, lockfail, max;
#ifdef INVARIANTS
	bool skipdbg;
#endif

	/* Enable entropy collection for RANDOM_ENABLE_UMA kernel option */
	random_harvest_fast_uma(&zone, sizeof(zone), RANDOM_UMA);

	/* This is the fast path allocation */
	CTR4(KTR_UMA, "uma_zalloc_arg thread %x zone %s(%p) flags %d",
	    curthread, zone->uz_name, zone, flags);

	if (flags & M_WAITOK) {
		WITNESS_WARN(WARN_GIANTOK | WARN_SLEEPOK, NULL,
		    "uma_zalloc_arg: zone \"%s\"", zone->uz_name);
	}
	KASSERT((flags & M_EXEC) == 0, ("uma_zalloc_arg: called with M_EXEC"));
	KASSERT(curthread->td_critnest == 0 || SCHEDULER_STOPPED(),
	    ("uma_zalloc_arg: called with spinlock or critical section held"));
	if (zone->uz_flags & UMA_ZONE_PCPU)
		KASSERT((flags & M_ZERO) == 0, ("allocating from a pcpu zone "
		    "with M_ZERO passed"));

#ifdef DEBUG_MEMGUARD
	if (memguard_cmp_zone(zone)) {
		item = memguard_alloc(zone->uz_size, flags);
		if (item != NULL) {
			if (zone->uz_init != NULL &&
			    zone->uz_init(item, zone->uz_size, flags) != 0)
				return (NULL);
			if (zone->uz_ctor != NULL &&
			    zone->uz_ctor(item, zone->uz_size, udata,
			    flags) != 0) {
			    	zone->uz_fini(item, zone->uz_size);
				return (NULL);
			}
			return (item);
		}
		/* This is unfortunate but should not be fatal. */
	}
#endif
	/*
	 * If possible, allocate from the per-CPU cache.  There are two
	 * requirements for safe access to the per-CPU cache: (1) the thread
	 * accessing the cache must not be preempted or yield during access,
	 * and (2) the thread must not migrate CPUs without switching which
	 * cache it accesses.  We rely on a critical section to prevent
	 * preemption and migration.  We release the critical section in
	 * order to acquire the zone mutex if we are unable to allocate from
	 * the current cache; when we re-acquire the critical section, we
	 * must detect and handle migration if it has occurred.
	 */
zalloc_restart:
	critical_enter();
	cpu = curcpu;
	cache = &zone->uz_cpu[cpu];

zalloc_start:
	bucket = cache->uc_allocbucket;
	if (bucket != NULL && bucket->ub_cnt > 0) {
		bucket->ub_cnt--;
		item = bucket->ub_bucket[bucket->ub_cnt];
#ifdef INVARIANTS
		bucket->ub_bucket[bucket->ub_cnt] = NULL;
#endif
		KASSERT(item != NULL, ("uma_zalloc: Bucket pointer mangled."));
		cache->uc_allocs++;
		critical_exit();
#ifdef INVARIANTS
		skipdbg = uma_dbg_zskip(zone, item);
#endif
		if (zone->uz_ctor != NULL &&
#ifdef INVARIANTS
		    (!skipdbg || zone->uz_ctor != trash_ctor ||
		    zone->uz_dtor != trash_dtor) &&
#endif
		    zone->uz_ctor(item, zone->uz_size, udata, flags) != 0) {
			atomic_add_long(&zone->uz_fails, 1);
			zone_free_item(zone, item, udata, SKIP_DTOR);
			return (NULL);
		}
#ifdef INVARIANTS
		if (!skipdbg)
			uma_dbg_alloc(zone, NULL, item);
#endif
		if (flags & M_ZERO)
			uma_zero_item(item, zone);
		return (item);
	}

	/*
	 * We have run out of items in our alloc bucket.
	 * See if we can switch with our free bucket.
	 */
	bucket = cache->uc_freebucket;
	if (bucket != NULL && bucket->ub_cnt > 0) {
		CTR2(KTR_UMA,
		    "uma_zalloc: zone %s(%p) swapping empty with alloc",
		    zone->uz_name, zone);
		cache->uc_freebucket = cache->uc_allocbucket;
		cache->uc_allocbucket = bucket;
		goto zalloc_start;
	}

	/*
	 * Discard any empty allocation bucket while we hold no locks.
	 */
	bucket = cache->uc_allocbucket;
	cache->uc_allocbucket = NULL;
	critical_exit();
	if (bucket != NULL)
		bucket_free(zone, bucket, udata);

	if (zone->uz_flags & UMA_ZONE_NUMA) {
		domain = PCPU_GET(domain);
		if (VM_DOMAIN_EMPTY(domain))
			domain = UMA_ANYDOMAIN;
	} else
		domain = UMA_ANYDOMAIN;

	/* Short-circuit for zones without buckets and low memory. */
	if (zone->uz_count == 0 || bucketdisable)
		goto zalloc_item;

	/*
	 * Attempt to retrieve the item from the per-CPU cache has failed, so
	 * we must go back to the zone.  This requires the zone lock, so we
	 * must drop the critical section, then re-acquire it when we go back
	 * to the cache.  Since the critical section is released, we may be
	 * preempted or migrate.  As such, make sure not to maintain any
	 * thread-local state specific to the cache from prior to releasing
	 * the critical section.
	 */
	lockfail = 0;
	if (ZONE_TRYLOCK(zone) == 0) {
		/* Record contention to size the buckets. */
		ZONE_LOCK(zone);
		lockfail = 1;
	}
	critical_enter();
	cpu = curcpu;
	cache = &zone->uz_cpu[cpu];

	/* See if we lost the race to fill the cache. */
	if (cache->uc_allocbucket != NULL) {
		ZONE_UNLOCK(zone);
		goto zalloc_start;
	}

	/*
	 * Check the zone's cache of buckets.
	 */
	if (domain == UMA_ANYDOMAIN)
		zdom = &zone->uz_domain[0];
	else
		zdom = &zone->uz_domain[domain];
	if ((bucket = zone_try_fetch_bucket(zone, zdom, true)) != NULL) {
		KASSERT(bucket->ub_cnt != 0,
		    ("uma_zalloc_arg: Returning an empty bucket."));
<<<<<<< HEAD

		zone_remove_bucket(zone, bucket);
=======
>>>>>>> 9d29c246
		cache->uc_allocbucket = bucket;
		ZONE_UNLOCK(zone);
		goto zalloc_start;
	}
	/* We are no longer associated with this CPU. */
	critical_exit();

	/*
	 * We bump the uz count when the cache size is insufficient to
	 * handle the working set.
	 */
	if (lockfail && zone->uz_count < zone->uz_count_max)
		zone->uz_count++;

	/*
	 * Short-circuit if we can't allocate more buckets.
	 */
	if (zone->uz_bktcount >= zone->uz_bktmax) {
		ZONE_UNLOCK(zone);
		goto zalloc_item;
	}

	if (zone->uz_maxitems) {
		if (zone->uz_items >= zone->uz_maxitems) {
			zone_log_warning(zone);
			zone_maxaction(zone);
			if (flags & M_NOWAIT) {
				ZONE_UNLOCK(zone);
				return (NULL);
			}
			zone->uz_sleeps++;
			zone->uz_sleepers++;
			msleep(zone, zone->uz_lockptr, PVM, "zonelimit", 0);
			zone->uz_sleepers--;
			if (zone->uz_items >= zone->uz_maxitems) {
				ZONE_UNLOCK(zone);
				goto zalloc_restart;
			}
		}
		max = MIN(zone->uz_count, zone->uz_maxitems - zone->uz_items);
	} else
		max = zone->uz_count;
	zone->uz_items += max;
	if (zone->uz_sleepers && zone->uz_items < zone->uz_maxitems)
		wakeup_one(zone);
	ZONE_UNLOCK(zone);

	/*
	 * Now lets just fill a bucket and put it on the free list.  If that
	 * works we'll restart the allocation from the beginning and it
	 * will use the just filled bucket.
	 */
	/* Don't wait for buckets, preserve caller's NOVM setting. */
	bucket = bucket_alloc(zone, udata, M_NOWAIT | (flags & M_NOVM));
	if (bucket == NULL) {
		ZONE_LOCK(zone);
		zone->uz_items -= max;
		ZONE_UNLOCK(zone);
		goto zalloc_item;
	}

	bucket->ub_cnt = zone->uz_import(zone->uz_arg, bucket->ub_bucket,
	    MIN(bucket->ub_entries, max), domain, flags);

	/*
	 * Initialize the memory if necessary.
	 */
	if (bucket->ub_cnt != 0 && zone->uz_init != NULL) {
		int i;

		for (i = 0; i < bucket->ub_cnt; i++)
			if (zone->uz_init(bucket->ub_bucket[i], zone->uz_size,
			    flags) != 0)
				break;
		/*
		 * If we couldn't initialize the whole bucket, put the
		 * rest back onto the freelist.
		 */
		if (i != bucket->ub_cnt) {
			zone->uz_release(zone->uz_arg, &bucket->ub_bucket[i],
			    bucket->ub_cnt - i);
#ifdef INVARIANTS
			bzero(&bucket->ub_bucket[i],
			    sizeof(void *) * (bucket->ub_cnt - i));
#endif
			bucket->ub_cnt = i;
		}
	}

	/*
	 * Check if bucket_alloc() returned a strange bucket or
	 * we reduced ub_cnt due to failed uz_init.
	 */
	if (bucket->ub_cnt < max) {
		ZONE_LOCK(zone);
		zone->uz_items -= max - bucket->ub_cnt;
		if (zone->uz_sleepers > 0 &&
		    zone->uz_items < zone->uz_maxitems)
			wakeup_one(zone);
		ZONE_UNLOCK(zone);
		if (bucket->ub_cnt == 0) {
			bucket_free(zone, bucket, udata);
			atomic_add_long(&zone->uz_fails, 1);
			goto zalloc_item;
		}
	}

	CTR3(KTR_UMA, "uma_zalloc: zone %s(%p) bucket zone returned %p",
	    zone->uz_name, zone, bucket);
	if (bucket != NULL) {
		ZONE_LOCK(zone);
		critical_enter();
		cpu = curcpu;
		cache = &zone->uz_cpu[cpu];

		/*
		 * See if we lost the race or were migrated.  Cache the
		 * initialized bucket to make this less likely or claim
		 * the memory directly.
		 */
		if (cache->uc_allocbucket == NULL &&
		    ((zone->uz_flags & UMA_ZONE_NUMA) == 0 ||
		    domain == PCPU_GET(domain))) {
			cache->uc_allocbucket = bucket;
<<<<<<< HEAD
		} else if (zone->uz_bktcount >= zone->uz_bktmax) {
=======
			zdom->uzd_imax += bucket->ub_cnt;
		} else if ((zone->uz_flags & UMA_ZONE_NOBUCKETCACHE) != 0) {
>>>>>>> 9d29c246
			critical_exit();
			ZONE_UNLOCK(zone);
			bucket_drain(zone, bucket);
			bucket_free(zone, bucket, udata);
			goto zalloc_restart;
		} else
<<<<<<< HEAD
			zone_cache_bucket(zone, domain, bucket);
=======
			zone_put_bucket(zone, zdom, bucket, false);
>>>>>>> 9d29c246
		ZONE_UNLOCK(zone);
		goto zalloc_start;
	}

	/*
	 * We may not be able to get a bucket so return an actual item.
	 */
zalloc_item:
	item = zone_alloc_item(zone, udata, domain, flags);

	return (item);
}

void *
uma_zalloc_domain(uma_zone_t zone, void *udata, int domain, int flags)
{

	/* Enable entropy collection for RANDOM_ENABLE_UMA kernel option */
	random_harvest_fast_uma(&zone, sizeof(zone), RANDOM_UMA);

	/* This is the fast path allocation */
	CTR5(KTR_UMA,
	    "uma_zalloc_domain thread %x zone %s(%p) domain %d flags %d",
	    curthread, zone->uz_name, zone, domain, flags);

	if (flags & M_WAITOK) {
		WITNESS_WARN(WARN_GIANTOK | WARN_SLEEPOK, NULL,
		    "uma_zalloc_domain: zone \"%s\"", zone->uz_name);
	}
	KASSERT(curthread->td_critnest == 0 || SCHEDULER_STOPPED(),
	    ("uma_zalloc_domain: called with spinlock or critical section held"));

	return (zone_alloc_item(zone, udata, domain, flags));
}

/*
 * Find a slab with some space.  Prefer slabs that are partially used over those
 * that are totally full.  This helps to reduce fragmentation.
 *
 * If 'rr' is 1, search all domains starting from 'domain'.  Otherwise check
 * only 'domain'.
 */
static uma_slab_t
keg_first_slab(uma_keg_t keg, int domain, bool rr)
{
	uma_domain_t dom;
	uma_slab_t slab;
	int start;

	KASSERT(domain >= 0 && domain < vm_ndomains,
	    ("keg_first_slab: domain %d out of range", domain));
	mtx_assert(&keg->uk_lock, MA_OWNED);

	slab = NULL;
	start = domain;
	do {
		dom = &keg->uk_domain[domain];
		if (!LIST_EMPTY(&dom->ud_part_slab))
			return (LIST_FIRST(&dom->ud_part_slab));
		if (!LIST_EMPTY(&dom->ud_free_slab)) {
			slab = LIST_FIRST(&dom->ud_free_slab);
			LIST_REMOVE(slab, us_link);
			LIST_INSERT_HEAD(&dom->ud_part_slab, slab, us_link);
			return (slab);
		}
		if (rr)
			domain = (domain + 1) % vm_ndomains;
	} while (domain != start);

	return (NULL);
}

static uma_slab_t
keg_fetch_free_slab(uma_keg_t keg, int domain, bool rr, int flags)
{
	uint32_t reserve;

	mtx_assert(&keg->uk_lock, MA_OWNED);

	reserve = (flags & M_USE_RESERVE) != 0 ? 0 : keg->uk_reserve;
	if (keg->uk_free <= reserve)
		return (NULL);
	return (keg_first_slab(keg, domain, rr));
}

static uma_slab_t
keg_fetch_slab(uma_keg_t keg, uma_zone_t zone, int rdomain, const int flags)
{
	struct vm_domainset_iter di;
	uma_domain_t dom;
	uma_slab_t slab;
	int aflags, domain;
	bool rr;

restart:
	mtx_assert(&keg->uk_lock, MA_OWNED);

	/*
	 * Use the keg's policy if upper layers haven't already specified a
	 * domain (as happens with first-touch zones).
	 *
	 * To avoid races we run the iterator with the keg lock held, but that
	 * means that we cannot allow the vm_domainset layer to sleep.  Thus,
	 * clear M_WAITOK and handle low memory conditions locally.
	 */
	rr = rdomain == UMA_ANYDOMAIN;
	if (rr) {
		aflags = (flags & ~M_WAITOK) | M_NOWAIT;
		vm_domainset_iter_policy_ref_init(&di, &keg->uk_dr, &domain,
		    &aflags);
	} else {
		aflags = flags;
		domain = rdomain;
	}

	for (;;) {
		slab = keg_fetch_free_slab(keg, domain, rr, flags);
		if (slab != NULL) {
			MPASS(slab->us_keg == keg);
			return (slab);
		}

		/*
		 * M_NOVM means don't ask at all!
		 */
		if (flags & M_NOVM)
			break;

		KASSERT(zone->uz_maxitems == 0 ||
		    zone->uz_items <= zone->uz_maxitems,
		    ("%s: zone %p overflow", __func__, zone));

		slab = keg_alloc_slab(keg, zone, domain, aflags);
		/*
		 * If we got a slab here it's safe to mark it partially used
		 * and return.  We assume that the caller is going to remove
		 * at least one item.
		 */
		if (slab) {
			MPASS(slab->us_keg == keg);
			dom = &keg->uk_domain[slab->us_domain];
			LIST_INSERT_HEAD(&dom->ud_part_slab, slab, us_link);
			return (slab);
		}
		KEG_LOCK(keg);
		if (rr && vm_domainset_iter_policy(&di, &domain) != 0) {
			if ((flags & M_WAITOK) != 0) {
				KEG_UNLOCK(keg);
				vm_wait_doms(&keg->uk_dr.dr_policy->ds_mask);
				KEG_LOCK(keg);
				goto restart;
			}
			break;
		}
	}

	/*
	 * We might not have been able to get a slab but another cpu
	 * could have while we were unlocked.  Check again before we
	 * fail.
	 */
	if ((slab = keg_fetch_free_slab(keg, domain, rr, flags)) != NULL) {
		MPASS(slab->us_keg == keg);
		return (slab);
	}
	return (NULL);
}

static uma_slab_t
zone_fetch_slab(uma_zone_t zone, uma_keg_t keg, int domain, int flags)
{
	uma_slab_t slab;

	if (keg == NULL) {
		keg = zone->uz_keg;
		KEG_LOCK(keg);
	}

	for (;;) {
		slab = keg_fetch_slab(keg, zone, domain, flags);
		if (slab)
			return (slab);
		if (flags & (M_NOWAIT | M_NOVM))
			break;
	}
	KEG_UNLOCK(keg);
	return (NULL);
}

static void *
slab_alloc_item(uma_keg_t keg, uma_slab_t slab)
{
	uma_domain_t dom;
	void *item;
	uint8_t freei;

	MPASS(keg == slab->us_keg);
	mtx_assert(&keg->uk_lock, MA_OWNED);

	freei = BIT_FFS(SLAB_SETSIZE, &slab->us_free) - 1;
	BIT_CLR(SLAB_SETSIZE, freei, &slab->us_free);
	item = slab->us_data + (keg->uk_rsize * freei);
	slab->us_freecount--;
	keg->uk_free--;

	/* Move this slab to the full list */
	if (slab->us_freecount == 0) {
		LIST_REMOVE(slab, us_link);
		dom = &keg->uk_domain[slab->us_domain];
		LIST_INSERT_HEAD(&dom->ud_full_slab, slab, us_link);
	}

	return (item);
}

static int
zone_import(uma_zone_t zone, void **bucket, int max, int domain, int flags)
{
	uma_slab_t slab;
	uma_keg_t keg;
#ifdef NUMA
	int stripe;
#endif
	int i;

	slab = NULL;
	keg = NULL;
	/* Try to keep the buckets totally full */
	for (i = 0; i < max; ) {
		if ((slab = zone->uz_slab(zone, keg, domain, flags)) == NULL)
			break;
		keg = slab->us_keg;
#ifdef NUMA
		stripe = howmany(max, vm_ndomains);
#endif
		while (slab->us_freecount && i < max) { 
			bucket[i++] = slab_alloc_item(keg, slab);
			if (keg->uk_free <= keg->uk_reserve)
				break;
#ifdef NUMA
			/*
			 * If the zone is striped we pick a new slab for every
			 * N allocations.  Eliminating this conditional will
			 * instead pick a new domain for each bucket rather
			 * than stripe within each bucket.  The current option
			 * produces more fragmentation and requires more cpu
			 * time but yields better distribution.
			 */
			if ((zone->uz_flags & UMA_ZONE_NUMA) == 0 &&
			    vm_ndomains > 1 && --stripe == 0)
				break;
#endif
		}
		/* Don't block if we allocated any successfully. */
		flags &= ~M_WAITOK;
		flags |= M_NOWAIT;
	}
	if (slab != NULL)
		KEG_UNLOCK(keg);

	return i;
}

/*
 * Allocates a single item from a zone.
 *
 * Arguments
 *	zone   The zone to alloc for.
 *	udata  The data to be passed to the constructor.
 *	domain The domain to allocate from or UMA_ANYDOMAIN.
 *	flags  M_WAITOK, M_NOWAIT, M_ZERO.
 *
 * Returns
 *	NULL if there is no memory and M_NOWAIT is set
 *	An item if successful
 */

static void *
zone_alloc_item(uma_zone_t zone, void *udata, int domain, int flags)
{
	void *item;
#ifdef INVARIANTS
	bool skipdbg;
#endif

	ZONE_LOCK(zone);
	if (zone->uz_maxitems && zone->uz_items >= zone->uz_maxitems) {
		zone_log_warning(zone);
		zone_maxaction(zone);
		if (flags & M_NOWAIT) {
			ZONE_UNLOCK(zone);
			return (NULL);
		}
		zone->uz_sleeps++;
		zone->uz_sleepers++;
		msleep(zone, zone->uz_lockptr, PVM, "zonelimit", 0);
		KASSERT(zone->uz_items < zone->uz_maxitems,
		    ("%s: woke up with full zone %p", __func__, zone));
		zone->uz_sleepers--;
	}
	zone->uz_items++;
	zone->uz_allocs++;
	if (zone->uz_sleepers && zone->uz_items < zone->uz_maxitems)
		wakeup_one(zone);
	ZONE_UNLOCK(zone);

	if (domain != UMA_ANYDOMAIN) {
		/* avoid allocs targeting empty domains */
		if (VM_DOMAIN_EMPTY(domain))
			domain = UMA_ANYDOMAIN;
	}
	item = NULL;
	if (zone->uz_import(zone->uz_arg, &item, 1, domain, flags) != 1)
		goto fail;

#ifdef INVARIANTS
	skipdbg = uma_dbg_zskip(zone, item);
#endif
	/*
	 * We have to call both the zone's init (not the keg's init)
	 * and the zone's ctor.  This is because the item is going from
	 * a keg slab directly to the user, and the user is expecting it
	 * to be both zone-init'd as well as zone-ctor'd.
	 */
	if (zone->uz_init != NULL) {
		if (zone->uz_init(item, zone->uz_size, flags) != 0) {
			zone_free_item(zone, item, udata, SKIP_FINI);
			goto fail;
		}
	}
	if (zone->uz_ctor != NULL &&
#ifdef INVARIANTS
	    (!skipdbg || zone->uz_ctor != trash_ctor ||
	    zone->uz_dtor != trash_dtor) &&
#endif
	    zone->uz_ctor(item, zone->uz_size, udata, flags) != 0) {
		zone_free_item(zone, item, udata, SKIP_DTOR);
		goto fail;
	}
#ifdef INVARIANTS
	if (!skipdbg)
		uma_dbg_alloc(zone, NULL, item);
#endif
	if (flags & M_ZERO)
		uma_zero_item(item, zone);

	CTR3(KTR_UMA, "zone_alloc_item item %p from %s(%p)", item,
	    zone->uz_name, zone);

	return (item);

fail:
	CTR2(KTR_UMA, "zone_alloc_item failed from %s(%p)",
	    zone->uz_name, zone);
	ZONE_LOCK(zone);
	zone->uz_items--;
	zone->uz_allocs--;
	ZONE_UNLOCK(zone);
	atomic_add_long(&zone->uz_fails, 1);
	return (NULL);
}

/* See uma.h */
void
uma_zfree_arg(uma_zone_t zone, void *item, void *udata)
{
	uma_cache_t cache;
	uma_bucket_t bucket;
	uma_zone_domain_t zdom;
	int cpu, domain;
	bool lockfail, locked;
#ifdef INVARIANTS
	bool skipdbg;
#endif

	/* Enable entropy collection for RANDOM_ENABLE_UMA kernel option */
	random_harvest_fast_uma(&zone, sizeof(zone), RANDOM_UMA);

	CTR2(KTR_UMA, "uma_zfree_arg thread %x zone %s", curthread,
	    zone->uz_name);

	KASSERT(curthread->td_critnest == 0 || SCHEDULER_STOPPED(),
	    ("uma_zfree_arg: called with spinlock or critical section held"));

        /* uma_zfree(..., NULL) does nothing, to match free(9). */
        if (item == NULL)
                return;
#ifdef DEBUG_MEMGUARD
	if (is_memguard_addr(item)) {
		if (zone->uz_dtor != NULL)
			zone->uz_dtor(item, zone->uz_size, udata);
		if (zone->uz_fini != NULL)
			zone->uz_fini(item, zone->uz_size);
		memguard_free(item);
		return;
	}
#endif
#ifdef INVARIANTS
	skipdbg = uma_dbg_zskip(zone, item);
	if (skipdbg == false) {
		if (zone->uz_flags & UMA_ZONE_MALLOC)
			uma_dbg_free(zone, udata, item);
		else
			uma_dbg_free(zone, NULL, item);
	}
	if (zone->uz_dtor != NULL && (!skipdbg ||
	    zone->uz_dtor != trash_dtor || zone->uz_ctor != trash_ctor))
#else
	if (zone->uz_dtor != NULL)
#endif
		zone->uz_dtor(item, zone->uz_size, udata);

	/*
	 * If possible, free to the per-CPU cache.  There are two
	 * requirements for safe access to the per-CPU cache: (1) the thread
	 * accessing the cache must not be preempted or yield during access,
	 * and (2) the thread must not migrate CPUs without switching which
	 * cache it accesses.  We rely on a critical section to prevent
	 * preemption and migration.  We release the critical section in
	 * order to acquire the zone mutex if we are unable to free to the
	 * current cache; when we re-acquire the critical section, we must
	 * detect and handle migration if it has occurred.
	 */
	locked = false;
zfree_restart:
	critical_enter();
	cpu = curcpu;
	cache = &zone->uz_cpu[cpu];

zfree_start:
	/*
	 * Try to free into the allocbucket first to give LIFO ordering
	 * for cache-hot datastructures.  Spill over into the freebucket
	 * if necessary.  Alloc will swap them if one runs dry.
	 */
	bucket = cache->uc_allocbucket;
	if (bucket == NULL || bucket->ub_cnt >= bucket->ub_entries)
		bucket = cache->uc_freebucket;
	if (bucket != NULL && bucket->ub_cnt < bucket->ub_entries) {
		KASSERT(bucket->ub_bucket[bucket->ub_cnt] == NULL,
		    ("uma_zfree: Freeing to non free bucket index."));
		bucket->ub_bucket[bucket->ub_cnt] = item;
		bucket->ub_cnt++;
		cache->uc_frees++;
		critical_exit();
		if (locked)
			ZONE_UNLOCK(zone);
		return;
	}

	/*
	 * We must go back the zone, which requires acquiring the zone lock,
	 * which in turn means we must release and re-acquire the critical
	 * section.  Since the critical section is released, we may be
	 * preempted or migrate.  As such, make sure not to maintain any
	 * thread-local state specific to the cache from prior to releasing
	 * the critical section.
	 */
	critical_exit();
	if (zone->uz_count == 0 || bucketdisable)
		goto zfree_item;

	lockfail = false;
	if (!locked) {
		if (ZONE_TRYLOCK(zone) == 0) {
			/* Record contention to size the buckets. */
			ZONE_LOCK(zone);
			lockfail = true;
		}
		locked = true;
	}
	/*
	 * Now we got the lock, check for sleepers and give a chance to
	 * first one to allocate. If item will end up on CPU cache,
	 * and they will wake up on wrong CPU, then they will go back
	 * to sleep.
	 */
	if (zone->uz_sleepers)
		wakeup_one(zone);
	critical_enter();
	cpu = curcpu;
	cache = &zone->uz_cpu[cpu];

	bucket = cache->uc_freebucket;
	if (bucket != NULL && bucket->ub_cnt < bucket->ub_entries)
		goto zfree_start;
	cache->uc_freebucket = NULL;
	/* We are no longer associated with this CPU. */
	critical_exit();

	if ((zone->uz_flags & UMA_ZONE_NUMA) != 0) {
		domain = PCPU_GET(domain);
		if (VM_DOMAIN_EMPTY(domain))
			domain = UMA_ANYDOMAIN;
	} else
		domain = 0;
	zdom = &zone->uz_domain[0];

	/* Can we throw this on the zone full list? */
	if (bucket != NULL) {
		CTR3(KTR_UMA,
		    "uma_zfree: zone %s(%p) putting bucket %p on free list",
		    zone->uz_name, zone, bucket);
		/* ub_cnt is pointing to the last free item */
		KASSERT(bucket->ub_cnt == bucket->ub_entries,
		    ("uma_zfree: Attempting to insert not full bucket onto the full list.\n"));
		if (zone->uz_bktcount >= zone->uz_bktmax) {
			ZONE_UNLOCK(zone);
			locked = false;
			bucket_drain(zone, bucket);
			bucket_free(zone, bucket, udata);
			goto zfree_restart;
		} else
<<<<<<< HEAD
			zone_cache_bucket(zone, domain, bucket);
=======
			zone_put_bucket(zone, zdom, bucket, true);
>>>>>>> 9d29c246
	}

	/*
	 * We bump the uz count when the cache size is insufficient to
	 * handle the working set.
	 */
	if (lockfail && zone->uz_count < zone->uz_count_max)
		zone->uz_count++;
	ZONE_UNLOCK(zone);
	locked = false;

	bucket = bucket_alloc(zone, udata, M_NOWAIT);
	CTR3(KTR_UMA, "uma_zfree: zone %s(%p) allocated bucket %p",
	    zone->uz_name, zone, bucket);
	if (bucket) {
		critical_enter();
		cpu = curcpu;
		cache = &zone->uz_cpu[cpu];
		if (cache->uc_freebucket == NULL &&
		    ((zone->uz_flags & UMA_ZONE_NUMA) == 0 ||
		    domain == PCPU_GET(domain))) {
			cache->uc_freebucket = bucket;
			goto zfree_start;
		}
		/*
		 * We lost the race, start over.  We have to drop our
		 * critical section to free the bucket.
		 */
		critical_exit();
		bucket_free(zone, bucket, udata);
		goto zfree_restart;
	}

	/*
	 * If nothing else caught this, we'll just do an internal free.
	 */
zfree_item:
	if (locked)
		ZONE_UNLOCK(zone);
	zone_free_item(zone, item, udata, SKIP_DTOR);
}

void
uma_zfree_domain(uma_zone_t zone, void *item, void *udata)
{

	/* Enable entropy collection for RANDOM_ENABLE_UMA kernel option */
	random_harvest_fast_uma(&zone, sizeof(zone), RANDOM_UMA);

	CTR2(KTR_UMA, "uma_zfree_domain thread %x zone %s", curthread,
	    zone->uz_name);

	KASSERT(curthread->td_critnest == 0 || SCHEDULER_STOPPED(),
	    ("uma_zfree_domain: called with spinlock or critical section held"));

        /* uma_zfree(..., NULL) does nothing, to match free(9). */
        if (item == NULL)
                return;
	zone_free_item(zone, item, udata, SKIP_NONE);
}

static void
slab_free_item(uma_zone_t zone, uma_slab_t slab, void *item)
{
	uma_keg_t keg;
	uma_domain_t dom;
	uint8_t freei;

	keg = zone->uz_keg;
	MPASS(zone->uz_lockptr == &keg->uk_lock);
	mtx_assert(&keg->uk_lock, MA_OWNED);
	MPASS(keg == slab->us_keg);

	dom = &keg->uk_domain[slab->us_domain];

	/* Do we need to remove from any lists? */
	if (slab->us_freecount+1 == keg->uk_ipers) {
		LIST_REMOVE(slab, us_link);
		LIST_INSERT_HEAD(&dom->ud_free_slab, slab, us_link);
	} else if (slab->us_freecount == 0) {
		LIST_REMOVE(slab, us_link);
		LIST_INSERT_HEAD(&dom->ud_part_slab, slab, us_link);
	}

	/* Slab management. */
	freei = ((uintptr_t)item - (uintptr_t)slab->us_data) / keg->uk_rsize;
	BIT_SET(SLAB_SETSIZE, freei, &slab->us_free);
	slab->us_freecount++;

	/* Keg statistics. */
	keg->uk_free++;
}

static void
zone_release(uma_zone_t zone, void **bucket, int cnt)
{
	void *item;
	uma_slab_t slab;
	uma_keg_t keg;
	uint8_t *mem;
	int i;

	keg = zone->uz_keg;
	KEG_LOCK(keg);
	for (i = 0; i < cnt; i++) {
		item = bucket[i];
		if (!(zone->uz_flags & UMA_ZONE_VTOSLAB)) {
			mem = (uint8_t *)((uintptr_t)item & (~UMA_SLAB_MASK));
			if (zone->uz_flags & UMA_ZONE_HASH) {
				slab = hash_sfind(&keg->uk_hash, mem);
			} else {
				mem += keg->uk_pgoff;
				slab = (uma_slab_t)mem;
			}
		} else {
			slab = vtoslab((vm_offset_t)item);
			MPASS(slab->us_keg == keg);
		}
		slab_free_item(zone, slab, item);
		if (zone->uz_sleepers && zone->uz_items < zone->uz_maxitems)
			wakeup_one(zone);
	}
	KEG_UNLOCK(keg);
}

/*
 * Frees a single item to any zone.
 *
 * Arguments:
 *	zone   The zone to free to
 *	item   The item we're freeing
 *	udata  User supplied data for the dtor
 *	skip   Skip dtors and finis
 */
static void
zone_free_item(uma_zone_t zone, void *item, void *udata, enum zfreeskip skip)
{
#ifdef INVARIANTS
	bool skipdbg;

	skipdbg = uma_dbg_zskip(zone, item);
	if (skip == SKIP_NONE && !skipdbg) {
		if (zone->uz_flags & UMA_ZONE_MALLOC)
			uma_dbg_free(zone, udata, item);
		else
			uma_dbg_free(zone, NULL, item);
	}

	if (skip < SKIP_DTOR && zone->uz_dtor != NULL &&
	    (!skipdbg || zone->uz_dtor != trash_dtor ||
	    zone->uz_ctor != trash_ctor))
#else
	if (skip < SKIP_DTOR && zone->uz_dtor != NULL)
#endif
		zone->uz_dtor(item, zone->uz_size, udata);

	if (skip < SKIP_FINI && zone->uz_fini)
		zone->uz_fini(item, zone->uz_size);

	zone->uz_release(zone->uz_arg, &item, 1);

	ZONE_LOCK(zone);
	zone->uz_frees++;
	zone->uz_items--;
	if (zone->uz_sleepers && zone->uz_items < zone->uz_maxitems)
		wakeup_one(zone);
	ZONE_UNLOCK(zone);
}

/* See uma.h */
int
uma_zone_set_max(uma_zone_t zone, int nitems)
{
	struct uma_bucket_zone *ubz;

	/*
	 * If limit is very low we may need to limit how
	 * much items are allowed in CPU caches.
	 */
	ubz = &bucket_zones[0];
	for (; ubz->ubz_entries != 0; ubz++)
		if (ubz->ubz_entries * 2 * mp_ncpus > nitems)
			break;
	if (ubz == &bucket_zones[0])
		nitems = ubz->ubz_entries * 2 * mp_ncpus;
	else
		ubz--;

	ZONE_LOCK(zone);
	zone->uz_count_max = zone->uz_count = ubz->ubz_entries;
	if (zone->uz_count_min > zone->uz_count_max)
		zone->uz_count_min = zone->uz_count_max;
	zone->uz_maxitems = nitems;
	ZONE_UNLOCK(zone);

	return (nitems);
}

/* See uma.h */
int
uma_zone_set_maxcache(uma_zone_t zone, int nitems)
{

	ZONE_LOCK(zone);
	zone->uz_bktmax = nitems;
	ZONE_UNLOCK(zone);

	return (nitems);
}

/* See uma.h */
int
uma_zone_get_max(uma_zone_t zone)
{
	int nitems;

	ZONE_LOCK(zone);
	nitems = zone->uz_maxitems;
	ZONE_UNLOCK(zone);

	return (nitems);
}

/* See uma.h */
void
uma_zone_set_warning(uma_zone_t zone, const char *warning)
{

	ZONE_LOCK(zone);
	zone->uz_warning = warning;
	ZONE_UNLOCK(zone);
}

/* See uma.h */
void
uma_zone_set_maxaction(uma_zone_t zone, uma_maxaction_t maxaction)
{

	ZONE_LOCK(zone);
	TASK_INIT(&zone->uz_maxaction, 0, (task_fn_t *)maxaction, zone);
	ZONE_UNLOCK(zone);
}

/* See uma.h */
int
uma_zone_get_cur(uma_zone_t zone)
{
	int64_t nitems;
	u_int i;

	ZONE_LOCK(zone);
	nitems = zone->uz_allocs - zone->uz_frees;
	CPU_FOREACH(i) {
		/*
		 * See the comment in sysctl_vm_zone_stats() regarding the
		 * safety of accessing the per-cpu caches. With the zone lock
		 * held, it is safe, but can potentially result in stale data.
		 */
		nitems += zone->uz_cpu[i].uc_allocs -
		    zone->uz_cpu[i].uc_frees;
	}
	ZONE_UNLOCK(zone);

	return (nitems < 0 ? 0 : nitems);
}

/* See uma.h */
void
uma_zone_set_init(uma_zone_t zone, uma_init uminit)
{
	uma_keg_t keg;

	KEG_GET(zone, keg);
	KEG_LOCK(keg);
	KASSERT(keg->uk_pages == 0,
	    ("uma_zone_set_init on non-empty keg"));
	keg->uk_init = uminit;
	KEG_UNLOCK(keg);
}

/* See uma.h */
void
uma_zone_set_fini(uma_zone_t zone, uma_fini fini)
{
	uma_keg_t keg;

	KEG_GET(zone, keg);
	KEG_LOCK(keg);
	KASSERT(keg->uk_pages == 0,
	    ("uma_zone_set_fini on non-empty keg"));
	keg->uk_fini = fini;
	KEG_UNLOCK(keg);
}

/* See uma.h */
void
uma_zone_set_zinit(uma_zone_t zone, uma_init zinit)
{

	ZONE_LOCK(zone);
	KASSERT(zone->uz_keg->uk_pages == 0,
	    ("uma_zone_set_zinit on non-empty keg"));
	zone->uz_init = zinit;
	ZONE_UNLOCK(zone);
}

/* See uma.h */
void
uma_zone_set_zfini(uma_zone_t zone, uma_fini zfini)
{

	ZONE_LOCK(zone);
	KASSERT(zone->uz_keg->uk_pages == 0,
	    ("uma_zone_set_zfini on non-empty keg"));
	zone->uz_fini = zfini;
	ZONE_UNLOCK(zone);
}

/* See uma.h */
/* XXX uk_freef is not actually used with the zone locked */
void
uma_zone_set_freef(uma_zone_t zone, uma_free freef)
{
	uma_keg_t keg;

	KEG_GET(zone, keg);
	KASSERT(keg != NULL, ("uma_zone_set_freef: Invalid zone type"));
	KEG_LOCK(keg);
	keg->uk_freef = freef;
	KEG_UNLOCK(keg);
}

/* See uma.h */
/* XXX uk_allocf is not actually used with the zone locked */
void
uma_zone_set_allocf(uma_zone_t zone, uma_alloc allocf)
{
	uma_keg_t keg;

	KEG_GET(zone, keg);
	KEG_LOCK(keg);
	keg->uk_allocf = allocf;
	KEG_UNLOCK(keg);
}

/* See uma.h */
void
uma_zone_reserve(uma_zone_t zone, int items)
{
	uma_keg_t keg;

	KEG_GET(zone, keg);
	KEG_LOCK(keg);
	keg->uk_reserve = items;
	KEG_UNLOCK(keg);

	return;
}

/* See uma.h */
int
uma_zone_reserve_kva(uma_zone_t zone, int count)
{
	uma_keg_t keg;
	vm_offset_t kva;
	u_int pages;

	KEG_GET(zone, keg);

	pages = count / keg->uk_ipers;
	if (pages * keg->uk_ipers < count)
		pages++;
	pages *= keg->uk_ppera;

#ifdef UMA_MD_SMALL_ALLOC
	if (keg->uk_ppera > 1) {
#else
	if (1) {
#endif
		kva = kva_alloc((vm_size_t)pages * PAGE_SIZE);
		if (kva == 0)
			return (0);
	} else
		kva = 0;
	KEG_LOCK(keg);
	keg->uk_kva = kva;
	keg->uk_offset = 0;
#ifdef UMA_MD_SMALL_ALLOC
	keg->uk_allocf = (keg->uk_ppera > 1) ? noobj_alloc : uma_small_alloc;
#else
	keg->uk_allocf = noobj_alloc;
#endif
	keg->uk_flags |= UMA_ZONE_NOFREE;
	KEG_UNLOCK(keg);

	return (1);
}

/* See uma.h */
void
uma_prealloc(uma_zone_t zone, int items)
{
	struct vm_domainset_iter di;
	uma_domain_t dom;
	uma_slab_t slab;
	uma_keg_t keg;
	int domain, flags, slabs;

	KEG_GET(zone, keg);
	KEG_LOCK(keg);
	slabs = items / keg->uk_ipers;
	if (slabs * keg->uk_ipers < items)
		slabs++;
	flags = M_WAITOK;
	vm_domainset_iter_policy_ref_init(&di, &keg->uk_dr, &domain, &flags);
	while (slabs-- > 0) {
		slab = keg_alloc_slab(keg, zone, domain, flags);
		if (slab == NULL)
			return;
		MPASS(slab->us_keg == keg);
		dom = &keg->uk_domain[slab->us_domain];
		LIST_INSERT_HEAD(&dom->ud_free_slab, slab, us_link);
		if (vm_domainset_iter_policy(&di, &domain) != 0)
			break;
	}
	KEG_UNLOCK(keg);
}

/* See uma.h */
static void
uma_reclaim_locked(bool kmem_danger)
{

	CTR0(KTR_UMA, "UMA: vm asked us to release pages!");
	sx_assert(&uma_drain_lock, SA_XLOCKED);
	bucket_enable();
	zone_foreach(zone_drain);
	if (vm_page_count_min() || kmem_danger) {
		cache_drain_safe(NULL);
		zone_foreach(zone_drain);
	}

	/*
	 * Some slabs may have been freed but this zone will be visited early
	 * we visit again so that we can free pages that are empty once other
	 * zones are drained.  We have to do the same for buckets.
	 */
	zone_drain(slabzone);
	bucket_zone_drain();
}

void
uma_reclaim(void)
{

	sx_xlock(&uma_drain_lock);
	uma_reclaim_locked(false);
	sx_xunlock(&uma_drain_lock);
}

static volatile int uma_reclaim_needed;

void
uma_reclaim_wakeup(void)
{

	if (atomic_fetchadd_int(&uma_reclaim_needed, 1) == 0)
		wakeup(uma_reclaim);
}

void
uma_reclaim_worker(void *arg __unused)
{

	for (;;) {
		sx_xlock(&uma_drain_lock);
		while (atomic_load_int(&uma_reclaim_needed) == 0)
			sx_sleep(uma_reclaim, &uma_drain_lock, PVM, "umarcl",
			    hz);
		sx_xunlock(&uma_drain_lock);
		EVENTHANDLER_INVOKE(vm_lowmem, VM_LOW_KMEM);
		sx_xlock(&uma_drain_lock);
		uma_reclaim_locked(true);
		atomic_store_int(&uma_reclaim_needed, 0);
		sx_xunlock(&uma_drain_lock);
		/* Don't fire more than once per-second. */
		pause("umarclslp", hz);
	}
}

/* See uma.h */
int
uma_zone_exhausted(uma_zone_t zone)
{
	int full;

	ZONE_LOCK(zone);
	full = (zone->uz_sleepers > 0);
	ZONE_UNLOCK(zone);
	return (full);	
}

int
uma_zone_exhausted_nolock(uma_zone_t zone)
{
	return (zone->uz_sleepers > 0);
}

void *
uma_large_malloc_domain(vm_size_t size, int domain, int wait)
{
	struct domainset *policy;
	vm_offset_t addr;
	uma_slab_t slab;

	if (domain != UMA_ANYDOMAIN) {
		/* avoid allocs targeting empty domains */
		if (VM_DOMAIN_EMPTY(domain))
			domain = UMA_ANYDOMAIN;
	}
	slab = zone_alloc_item(slabzone, NULL, domain, wait);
	if (slab == NULL)
		return (NULL);
	policy = (domain == UMA_ANYDOMAIN) ? DOMAINSET_RR() :
	    DOMAINSET_FIXED(domain);
	addr = kmem_malloc_domainset(policy, size, wait);
	if (addr != 0) {
		vsetslab(addr, slab);
		slab->us_data = (void *)addr;
		slab->us_flags = UMA_SLAB_KERNEL | UMA_SLAB_MALLOC;
		slab->us_size = size;
		slab->us_domain = vm_phys_domain(PHYS_TO_VM_PAGE(
		    pmap_kextract(addr)));
		uma_total_inc(size);
	} else {
		zone_free_item(slabzone, slab, NULL, SKIP_NONE);
	}

	return ((void *)addr);
}

void *
uma_large_malloc(vm_size_t size, int wait)
{

	return uma_large_malloc_domain(size, UMA_ANYDOMAIN, wait);
}

void
uma_large_free(uma_slab_t slab)
{

	KASSERT((slab->us_flags & UMA_SLAB_KERNEL) != 0,
	    ("uma_large_free:  Memory not allocated with uma_large_malloc."));
	kmem_free((vm_offset_t)slab->us_data, slab->us_size);
	uma_total_dec(slab->us_size);
	zone_free_item(slabzone, slab, NULL, SKIP_NONE);
}

static void
uma_zero_item(void *item, uma_zone_t zone)
{

	bzero(item, zone->uz_size);
}

unsigned long
uma_limit(void)
{

	return (uma_kmem_limit);
}

void
uma_set_limit(unsigned long limit)
{

	uma_kmem_limit = limit;
}

unsigned long
uma_size(void)
{

	return (uma_kmem_total);
}

long
uma_avail(void)
{

	return (uma_kmem_limit - uma_kmem_total);
}

void
uma_print_stats(void)
{
	zone_foreach(uma_print_zone);
}

static void
slab_print(uma_slab_t slab)
{
	printf("slab: keg %p, data %p, freecount %d\n",
		slab->us_keg, slab->us_data, slab->us_freecount);
}

static void
cache_print(uma_cache_t cache)
{
	printf("alloc: %p(%d), free: %p(%d)\n",
		cache->uc_allocbucket,
		cache->uc_allocbucket?cache->uc_allocbucket->ub_cnt:0,
		cache->uc_freebucket,
		cache->uc_freebucket?cache->uc_freebucket->ub_cnt:0);
}

static void
uma_print_keg(uma_keg_t keg)
{
	uma_domain_t dom;
	uma_slab_t slab;
	int i;

	printf("keg: %s(%p) size %d(%d) flags %#x ipers %d ppera %d "
	    "out %d free %d\n",
	    keg->uk_name, keg, keg->uk_size, keg->uk_rsize, keg->uk_flags,
	    keg->uk_ipers, keg->uk_ppera,
	    (keg->uk_pages / keg->uk_ppera) * keg->uk_ipers - keg->uk_free,
	    keg->uk_free);
	for (i = 0; i < vm_ndomains; i++) {
		dom = &keg->uk_domain[i];
		printf("Part slabs:\n");
		LIST_FOREACH(slab, &dom->ud_part_slab, us_link)
			slab_print(slab);
		printf("Free slabs:\n");
		LIST_FOREACH(slab, &dom->ud_free_slab, us_link)
			slab_print(slab);
		printf("Full slabs:\n");
		LIST_FOREACH(slab, &dom->ud_full_slab, us_link)
			slab_print(slab);
	}
}

void
uma_print_zone(uma_zone_t zone)
{
	uma_cache_t cache;
	int i;

	printf("zone: %s(%p) size %d maxitems %lu flags %#x\n",
	    zone->uz_name, zone, zone->uz_size, zone->uz_maxitems,
	    zone->uz_flags);
	if (zone->uz_lockptr != &zone->uz_lock)
		uma_print_keg(zone->uz_keg);
	CPU_FOREACH(i) {
		cache = &zone->uz_cpu[i];
		printf("CPU %d Cache:\n", i);
		cache_print(cache);
	}
}

#ifdef DDB
/*
 * Generate statistics across both the zone and its per-cpu cache's.  Return
 * desired statistics if the pointer is non-NULL for that statistic.
 *
 * Note: does not update the zone statistics, as it can't safely clear the
 * per-CPU cache statistic.
 *
 * XXXRW: Following the uc_allocbucket and uc_freebucket pointers here isn't
 * safe from off-CPU; we should modify the caches to track this information
 * directly so that we don't have to.
 */
static void
uma_zone_sumstat(uma_zone_t z, long *cachefreep, uint64_t *allocsp,
    uint64_t *freesp, uint64_t *sleepsp)
{
	uma_cache_t cache;
	uint64_t allocs, frees, sleeps;
	int cachefree, cpu;

	allocs = frees = sleeps = 0;
	cachefree = 0;
	CPU_FOREACH(cpu) {
		cache = &z->uz_cpu[cpu];
		if (cache->uc_allocbucket != NULL)
			cachefree += cache->uc_allocbucket->ub_cnt;
		if (cache->uc_freebucket != NULL)
			cachefree += cache->uc_freebucket->ub_cnt;
		allocs += cache->uc_allocs;
		frees += cache->uc_frees;
	}
	allocs += z->uz_allocs;
	frees += z->uz_frees;
	sleeps += z->uz_sleeps;
	if (cachefreep != NULL)
		*cachefreep = cachefree;
	if (allocsp != NULL)
		*allocsp = allocs;
	if (freesp != NULL)
		*freesp = frees;
	if (sleepsp != NULL)
		*sleepsp = sleeps;
}
#endif /* DDB */

static int
sysctl_vm_zone_count(SYSCTL_HANDLER_ARGS)
{
	uma_keg_t kz;
	uma_zone_t z;
	int count;

	count = 0;
	rw_rlock(&uma_rwlock);
	LIST_FOREACH(kz, &uma_kegs, uk_link) {
		LIST_FOREACH(z, &kz->uk_zones, uz_link)
			count++;
	}
	rw_runlock(&uma_rwlock);
	return (sysctl_handle_int(oidp, &count, 0, req));
}

static int
sysctl_vm_zone_stats(SYSCTL_HANDLER_ARGS)
{
	struct uma_stream_header ush;
	struct uma_type_header uth;
	struct uma_percpu_stat *ups;
	uma_zone_domain_t zdom;
	struct sbuf sbuf;
	uma_cache_t cache;
	uma_keg_t kz;
	uma_zone_t z;
	int count, error, i;

	error = sysctl_wire_old_buffer(req, 0);
	if (error != 0)
		return (error);
	sbuf_new_for_sysctl(&sbuf, NULL, 128, req);
	sbuf_clear_flags(&sbuf, SBUF_INCLUDENUL);
	ups = malloc((mp_maxid + 1) * sizeof(*ups), M_TEMP, M_WAITOK);

	count = 0;
	rw_rlock(&uma_rwlock);
	LIST_FOREACH(kz, &uma_kegs, uk_link) {
		LIST_FOREACH(z, &kz->uk_zones, uz_link)
			count++;
	}

	/*
	 * Insert stream header.
	 */
	bzero(&ush, sizeof(ush));
	ush.ush_version = UMA_STREAM_VERSION;
	ush.ush_maxcpus = (mp_maxid + 1);
	ush.ush_count = count;
	(void)sbuf_bcat(&sbuf, &ush, sizeof(ush));

	LIST_FOREACH(kz, &uma_kegs, uk_link) {
		LIST_FOREACH(z, &kz->uk_zones, uz_link) {
			bzero(&uth, sizeof(uth));
			ZONE_LOCK(z);
			strlcpy(uth.uth_name, z->uz_name, UTH_MAX_NAME);
			uth.uth_align = kz->uk_align;
			uth.uth_size = kz->uk_size;
			uth.uth_rsize = kz->uk_rsize;
			uth.uth_pages += (z->uz_items / kz->uk_ipers) *
			    kz->uk_ppera;
			uth.uth_maxpages += (z->uz_maxitems / kz->uk_ipers) *
			    kz->uk_ppera;
			uth.uth_limit = z->uz_maxitems;
			uth.uth_keg_free += z->uz_keg->uk_free;

			/*
			 * A zone is secondary is it is not the first entry
			 * on the keg's zone list.
			 */
			if ((z->uz_flags & UMA_ZONE_SECONDARY) &&
			    (LIST_FIRST(&kz->uk_zones) != z))
				uth.uth_zone_flags = UTH_ZONE_SECONDARY;

			for (i = 0; i < vm_ndomains; i++) {
				zdom = &z->uz_domain[i];
				uth.uth_zone_free += zdom->uzd_nitems;
			}
			uth.uth_allocs = z->uz_allocs;
			uth.uth_frees = z->uz_frees;
			uth.uth_fails = z->uz_fails;
			uth.uth_sleeps = z->uz_sleeps;
			/*
			 * While it is not normally safe to access the cache
			 * bucket pointers while not on the CPU that owns the
			 * cache, we only allow the pointers to be exchanged
			 * without the zone lock held, not invalidated, so
			 * accept the possible race associated with bucket
			 * exchange during monitoring.
			 */
			for (i = 0; i < mp_maxid + 1; i++) {
				bzero(&ups[i], sizeof(*ups));
				if (kz->uk_flags & UMA_ZFLAG_INTERNAL ||
				    CPU_ABSENT(i))
					continue;
				cache = &z->uz_cpu[i];
				if (cache->uc_allocbucket != NULL)
					ups[i].ups_cache_free +=
					    cache->uc_allocbucket->ub_cnt;
				if (cache->uc_freebucket != NULL)
					ups[i].ups_cache_free +=
					    cache->uc_freebucket->ub_cnt;
				ups[i].ups_allocs = cache->uc_allocs;
				ups[i].ups_frees = cache->uc_frees;
			}
			ZONE_UNLOCK(z);
			(void)sbuf_bcat(&sbuf, &uth, sizeof(uth));
			for (i = 0; i < mp_maxid + 1; i++)
				(void)sbuf_bcat(&sbuf, &ups[i], sizeof(ups[i]));
		}
	}
	rw_runlock(&uma_rwlock);
	error = sbuf_finish(&sbuf);
	sbuf_delete(&sbuf);
	free(ups, M_TEMP);
	return (error);
}

int
sysctl_handle_uma_zone_max(SYSCTL_HANDLER_ARGS)
{
	uma_zone_t zone = *(uma_zone_t *)arg1;
	int error, max;

	max = uma_zone_get_max(zone);
	error = sysctl_handle_int(oidp, &max, 0, req);
	if (error || !req->newptr)
		return (error);

	uma_zone_set_max(zone, max);

	return (0);
}

int
sysctl_handle_uma_zone_cur(SYSCTL_HANDLER_ARGS)
{
	uma_zone_t zone = *(uma_zone_t *)arg1;
	int cur;

	cur = uma_zone_get_cur(zone);
	return (sysctl_handle_int(oidp, &cur, 0, req));
}

#ifdef INVARIANTS
static uma_slab_t
uma_dbg_getslab(uma_zone_t zone, void *item)
{
	uma_slab_t slab;
	uma_keg_t keg;
	uint8_t *mem;

	mem = (uint8_t *)((uintptr_t)item & (~UMA_SLAB_MASK));
	if (zone->uz_flags & UMA_ZONE_VTOSLAB) {
		slab = vtoslab((vm_offset_t)mem);
	} else {
		/*
		 * It is safe to return the slab here even though the
		 * zone is unlocked because the item's allocation state
		 * essentially holds a reference.
		 */
		if (zone->uz_lockptr == &zone->uz_lock)
			return (NULL);
		ZONE_LOCK(zone);
		keg = zone->uz_keg;
		if (keg->uk_flags & UMA_ZONE_HASH)
			slab = hash_sfind(&keg->uk_hash, mem);
		else
			slab = (uma_slab_t)(mem + keg->uk_pgoff);
		ZONE_UNLOCK(zone);
	}

	return (slab);
}

static bool
uma_dbg_zskip(uma_zone_t zone, void *mem)
{

	if (zone->uz_lockptr == &zone->uz_lock)
		return (true);

	return (uma_dbg_kskip(zone->uz_keg, mem));
}

static bool
uma_dbg_kskip(uma_keg_t keg, void *mem)
{
	uintptr_t idx;

	if (dbg_divisor == 0)
		return (true);

	if (dbg_divisor == 1)
		return (false);

	idx = (uintptr_t)mem >> PAGE_SHIFT;
	if (keg->uk_ipers > 1) {
		idx *= keg->uk_ipers;
		idx += ((uintptr_t)mem & PAGE_MASK) / keg->uk_rsize;
	}

	if ((idx / dbg_divisor) * dbg_divisor != idx) {
		counter_u64_add(uma_skip_cnt, 1);
		return (true);
	}
	counter_u64_add(uma_dbg_cnt, 1);

	return (false);
}

/*
 * Set up the slab's freei data such that uma_dbg_free can function.
 *
 */
static void
uma_dbg_alloc(uma_zone_t zone, uma_slab_t slab, void *item)
{
	uma_keg_t keg;
	int freei;

	if (slab == NULL) {
		slab = uma_dbg_getslab(zone, item);
		if (slab == NULL) 
			panic("uma: item %p did not belong to zone %s\n",
			    item, zone->uz_name);
	}
	keg = slab->us_keg;
	freei = ((uintptr_t)item - (uintptr_t)slab->us_data) / keg->uk_rsize;

	if (BIT_ISSET(SLAB_SETSIZE, freei, &slab->us_debugfree))
		panic("Duplicate alloc of %p from zone %p(%s) slab %p(%d)\n",
		    item, zone, zone->uz_name, slab, freei);
	BIT_SET_ATOMIC(SLAB_SETSIZE, freei, &slab->us_debugfree);

	return;
}

/*
 * Verifies freed addresses.  Checks for alignment, valid slab membership
 * and duplicate frees.
 *
 */
static void
uma_dbg_free(uma_zone_t zone, uma_slab_t slab, void *item)
{
	uma_keg_t keg;
	int freei;

	if (slab == NULL) {
		slab = uma_dbg_getslab(zone, item);
		if (slab == NULL) 
			panic("uma: Freed item %p did not belong to zone %s\n",
			    item, zone->uz_name);
	}
	keg = slab->us_keg;
	freei = ((uintptr_t)item - (uintptr_t)slab->us_data) / keg->uk_rsize;

	if (freei >= keg->uk_ipers)
		panic("Invalid free of %p from zone %p(%s) slab %p(%d)\n",
		    item, zone, zone->uz_name, slab, freei);

	if (((freei * keg->uk_rsize) + slab->us_data) != item) 
		panic("Unaligned free of %p from zone %p(%s) slab %p(%d)\n",
		    item, zone, zone->uz_name, slab, freei);

	if (!BIT_ISSET(SLAB_SETSIZE, freei, &slab->us_debugfree))
		panic("Duplicate free of %p from zone %p(%s) slab %p(%d)\n",
		    item, zone, zone->uz_name, slab, freei);

	BIT_CLR_ATOMIC(SLAB_SETSIZE, freei, &slab->us_debugfree);
}
#endif /* INVARIANTS */

#ifdef DDB
DB_SHOW_COMMAND(uma, db_show_uma)
{
	uma_keg_t kz;
	uma_zone_t z;
	uint64_t allocs, frees, sleeps;
	long cachefree;
	int i;

	db_printf("%18s %8s %8s %8s %12s %8s %8s\n", "Zone", "Size", "Used",
	    "Free", "Requests", "Sleeps", "Bucket");
	LIST_FOREACH(kz, &uma_kegs, uk_link) {
		LIST_FOREACH(z, &kz->uk_zones, uz_link) {
			if (kz->uk_flags & UMA_ZFLAG_INTERNAL) {
				allocs = z->uz_allocs;
				frees = z->uz_frees;
				sleeps = z->uz_sleeps;
				cachefree = 0;
			} else
				uma_zone_sumstat(z, &cachefree, &allocs,
				    &frees, &sleeps);
			if (!((z->uz_flags & UMA_ZONE_SECONDARY) &&
			    (LIST_FIRST(&kz->uk_zones) != z)))
				cachefree += kz->uk_free;
			for (i = 0; i < vm_ndomains; i++)
				cachefree += z->uz_domain[i].uzd_nitems;

			db_printf("%18s %8ju %8jd %8ld %12ju %8ju %8u\n",
			    z->uz_name, (uintmax_t)kz->uk_size,
			    (intmax_t)(allocs - frees), cachefree,
			    (uintmax_t)allocs, sleeps, z->uz_count);
			if (db_pager_quit)
				return;
		}
	}
}

DB_SHOW_COMMAND(umacache, db_show_umacache)
{
	uma_zone_t z;
	uint64_t allocs, frees;
	long cachefree;
	int i;

	db_printf("%18s %8s %8s %8s %12s %8s\n", "Zone", "Size", "Used", "Free",
	    "Requests", "Bucket");
	LIST_FOREACH(z, &uma_cachezones, uz_link) {
		uma_zone_sumstat(z, &cachefree, &allocs, &frees, NULL);
		for (i = 0; i < vm_ndomains; i++)
			cachefree += z->uz_domain[i].uzd_nitems;
		db_printf("%18s %8ju %8jd %8ld %12ju %8u\n",
		    z->uz_name, (uintmax_t)z->uz_size,
		    (intmax_t)(allocs - frees), cachefree,
		    (uintmax_t)allocs, z->uz_count);
		if (db_pager_quit)
			return;
	}
}
#endif	/* DDB */<|MERGE_RESOLUTION|>--- conflicted
+++ resolved
@@ -247,8 +247,6 @@
 static int zero_init(void *, int, int);
 static void keg_small_init(uma_keg_t keg);
 static void keg_large_init(uma_keg_t keg);
-static void zone_cache_bucket(uma_zone_t, int, uma_bucket_t);
-static void zone_remove_bucket(uma_zone_t, uma_bucket_t);
 static void zone_foreach(void (*zfunc)(uma_zone_t));
 static void zone_timeout(uma_zone_t zone);
 static int hash_alloc(struct uma_hash *);
@@ -437,36 +435,6 @@
 	return (bucket);
 }
 
-/*
- * Add a full bucket of items to the zone's bucket cache.
- */
-static inline void
-zone_cache_bucket(uma_zone_t zone, int domain, uma_bucket_t bucket)
-{
-
-	ZONE_LOCK_ASSERT(zone);
-	KASSERT(zone->uz_bktcount < zone->uz_bktmax, ("%s: zone %p overflow",
-	    __func__, zone));
-
-	zone->uz_bktcount += bucket->ub_cnt;
-	if (domain == UMA_ANYDOMAIN)
-		domain = 0;
-	LIST_INSERT_HEAD(&zone->uz_domain[domain].uzd_buckets, bucket, ub_link);
-}
-
-/*
- * Remove a bucket from the zone's bucket cache.
- */
-static inline void
-zone_remove_bucket(uma_zone_t zone, uma_bucket_t bucket)
-{
-
-	ZONE_LOCK_ASSERT(zone);
-
-	zone->uz_bktcount -= bucket->ub_cnt;
-	LIST_REMOVE(bucket, ub_link);
-}
-
 static void
 bucket_free(uma_zone_t zone, uma_bucket_t bucket, void *udata)
 {
@@ -502,6 +470,7 @@
 		zdom->uzd_nitems -= bucket->ub_cnt;
 		if (ws && zdom->uzd_imin > zdom->uzd_nitems)
 			zdom->uzd_imin = zdom->uzd_nitems;
+		zone->uz_bktcount -= bucket->ub_cnt;
 	}
 	return (bucket);
 }
@@ -517,6 +486,9 @@
 	zdom->uzd_nitems += bucket->ub_cnt;
 	if (ws && zdom->uzd_imax < zdom->uzd_nitems)
 		zdom->uzd_imax = zdom->uzd_nitems;
+	KASSERT(zone->uz_bktcount < zone->uz_bktmax, ("%s: zone %p overflow",
+	    __func__, zone));
+	zone->uz_bktcount += bucket->ub_cnt;
 }
 
 static void
@@ -623,25 +595,13 @@
 			return;
 		}
 	}
+
+	for (int i = 0; i < vm_ndomains; i++)
+		zone_domain_update_wss(&zone->uz_domain[i]);
+
 	KEG_UNLOCK(keg);
 }
 
-<<<<<<< HEAD
-=======
-static void
-zone_timeout(uma_zone_t zone)
-{
-	int i;
-
-	zone_foreach_keg(zone, &keg_timeout);
-
-	ZONE_LOCK(zone);
-	for (i = 0; i < vm_ndomains; i++)
-		zone_domain_update_wss(&zone->uz_domain[i]);
-	ZONE_UNLOCK(zone);
-}
-
->>>>>>> 9d29c246
 /*
  * Allocate and zero fill the next sized hash table from the appropriate
  * backing store.
@@ -856,24 +816,16 @@
 	cache = &zone->uz_cpu[curcpu];
 	if (cache->uc_allocbucket) {
 		if (cache->uc_allocbucket->ub_cnt != 0)
-<<<<<<< HEAD
-			zone_cache_bucket(zone, domain, cache->uc_allocbucket);
-=======
 			zone_put_bucket(zone, &zone->uz_domain[domain],
 			    cache->uc_allocbucket, false);
->>>>>>> 9d29c246
 		else
 			b1 = cache->uc_allocbucket;
 		cache->uc_allocbucket = NULL;
 	}
 	if (cache->uc_freebucket) {
 		if (cache->uc_freebucket->ub_cnt != 0)
-<<<<<<< HEAD
-			zone_cache_bucket(zone, domain, cache->uc_freebucket);
-=======
 			zone_put_bucket(zone, &zone->uz_domain[domain],
 			    cache->uc_freebucket, false);
->>>>>>> 9d29c246
 		else
 			b2 = cache->uc_freebucket;
 		cache->uc_freebucket = NULL;
@@ -936,13 +888,8 @@
 	 */
 	for (i = 0; i < vm_ndomains; i++) {
 		zdom = &zone->uz_domain[i];
-<<<<<<< HEAD
-		while ((bucket = LIST_FIRST(&zdom->uzd_buckets)) != NULL) {
-			zone_remove_bucket(zone, bucket);
-=======
 		while ((bucket = zone_try_fetch_bucket(zone, zdom, false)) !=
 		    NULL) {
->>>>>>> 9d29c246
 			ZONE_UNLOCK(zone);
 			bucket_drain(zone, bucket);
 			bucket_free(zone, bucket, NULL);
@@ -2528,11 +2475,6 @@
 	if ((bucket = zone_try_fetch_bucket(zone, zdom, true)) != NULL) {
 		KASSERT(bucket->ub_cnt != 0,
 		    ("uma_zalloc_arg: Returning an empty bucket."));
-<<<<<<< HEAD
-
-		zone_remove_bucket(zone, bucket);
-=======
->>>>>>> 9d29c246
 		cache->uc_allocbucket = bucket;
 		ZONE_UNLOCK(zone);
 		goto zalloc_start;
@@ -2657,23 +2599,15 @@
 		    ((zone->uz_flags & UMA_ZONE_NUMA) == 0 ||
 		    domain == PCPU_GET(domain))) {
 			cache->uc_allocbucket = bucket;
-<<<<<<< HEAD
+			zdom->uzd_imax += bucket->ub_cnt;
 		} else if (zone->uz_bktcount >= zone->uz_bktmax) {
-=======
-			zdom->uzd_imax += bucket->ub_cnt;
-		} else if ((zone->uz_flags & UMA_ZONE_NOBUCKETCACHE) != 0) {
->>>>>>> 9d29c246
 			critical_exit();
 			ZONE_UNLOCK(zone);
 			bucket_drain(zone, bucket);
 			bucket_free(zone, bucket, udata);
 			goto zalloc_restart;
 		} else
-<<<<<<< HEAD
-			zone_cache_bucket(zone, domain, bucket);
-=======
 			zone_put_bucket(zone, zdom, bucket, false);
->>>>>>> 9d29c246
 		ZONE_UNLOCK(zone);
 		goto zalloc_start;
 	}
@@ -3187,11 +3121,7 @@
 			bucket_free(zone, bucket, udata);
 			goto zfree_restart;
 		} else
-<<<<<<< HEAD
-			zone_cache_bucket(zone, domain, bucket);
-=======
 			zone_put_bucket(zone, zdom, bucket, true);
->>>>>>> 9d29c246
 	}
 
 	/*
