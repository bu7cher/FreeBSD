/*-
 * SPDX-License-Identifier: BSD-2-Clause-FreeBSD
 *
 * Copyright (c) 2002-2005, 2009, 2013 Jeffrey Roberson <jeff@FreeBSD.org>
 * Copyright (c) 2004, 2005 Bosko Milekic <bmilekic@FreeBSD.org>
 * Copyright (c) 2004-2006 Robert N. M. Watson
 * All rights reserved.
 *
 * Redistribution and use in source and binary forms, with or without
 * modification, are permitted provided that the following conditions
 * are met:
 * 1. Redistributions of source code must retain the above copyright
 *    notice unmodified, this list of conditions, and the following
 *    disclaimer.
 * 2. Redistributions in binary form must reproduce the above copyright
 *    notice, this list of conditions and the following disclaimer in the
 *    documentation and/or other materials provided with the distribution.
 *
 * THIS SOFTWARE IS PROVIDED BY THE AUTHOR ``AS IS'' AND ANY EXPRESS OR
 * IMPLIED WARRANTIES, INCLUDING, BUT NOT LIMITED TO, THE IMPLIED WARRANTIES
 * OF MERCHANTABILITY AND FITNESS FOR A PARTICULAR PURPOSE ARE DISCLAIMED.
 * IN NO EVENT SHALL THE AUTHOR BE LIABLE FOR ANY DIRECT, INDIRECT,
 * INCIDENTAL, SPECIAL, EXEMPLARY, OR CONSEQUENTIAL DAMAGES (INCLUDING, BUT
 * NOT LIMITED TO, PROCUREMENT OF SUBSTITUTE GOODS OR SERVICES; LOSS OF USE,
 * DATA, OR PROFITS; OR BUSINESS INTERRUPTION) HOWEVER CAUSED AND ON ANY
 * THEORY OF LIABILITY, WHETHER IN CONTRACT, STRICT LIABILITY, OR TORT
 * (INCLUDING NEGLIGENCE OR OTHERWISE) ARISING IN ANY WAY OUT OF THE USE OF
 * THIS SOFTWARE, EVEN IF ADVISED OF THE POSSIBILITY OF SUCH DAMAGE.
 */

/*
 * uma_core.c  Implementation of the Universal Memory allocator
 *
 * This allocator is intended to replace the multitude of similar object caches
 * in the standard FreeBSD kernel.  The intent is to be flexible as well as
 * efficient.  A primary design goal is to return unused memory to the rest of
 * the system.  This will make the system as a whole more flexible due to the
 * ability to move memory to subsystems which most need it instead of leaving
 * pools of reserved memory unused.
 *
 * The basic ideas stem from similar slab/zone based allocators whose algorithms
 * are well known.
 *
 */

/*
 * TODO:
 *	- Improve memory usage for large allocations
 *	- Investigate cache size adjustments
 */

#include <sys/cdefs.h>
__FBSDID("$FreeBSD$");

#include "opt_ddb.h"
#include "opt_param.h"
#include "opt_vm.h"

#include <sys/param.h>
#include <sys/systm.h>
#include <sys/bitset.h>
#include <sys/domainset.h>
#include <sys/eventhandler.h>
#include <sys/kernel.h>
#include <sys/types.h>
#include <sys/limits.h>
#include <sys/queue.h>
#include <sys/malloc.h>
#include <sys/ktr.h>
#include <sys/lock.h>
#include <sys/sysctl.h>
#include <sys/mutex.h>
#include <sys/proc.h>
#include <sys/random.h>
#include <sys/rwlock.h>
#include <sys/sbuf.h>
#include <sys/sched.h>
#include <sys/smp.h>
#include <sys/taskqueue.h>
#include <sys/vmmeter.h>

#include <vm/vm.h>
#include <vm/vm_domainset.h>
#include <vm/vm_object.h>
#include <vm/vm_page.h>
#include <vm/vm_pageout.h>
#include <vm/vm_param.h>
#include <vm/vm_phys.h>
#include <vm/vm_pagequeue.h>
#include <vm/vm_map.h>
#include <vm/vm_kern.h>
#include <vm/vm_extern.h>
#include <vm/uma.h>
#include <vm/uma_int.h>
#include <vm/uma_dbg.h>

#include <ddb/ddb.h>

#ifdef DEBUG_MEMGUARD
#include <vm/memguard.h>
#endif

/*
 * This is the zone and keg from which all zones are spawned.
 */
static uma_zone_t kegs;
static uma_zone_t zones;

/* This is the zone from which all offpage uma_slab_ts are allocated. */
static uma_zone_t slabzone;

/*
 * The initial hash tables come out of this zone so they can be allocated
 * prior to malloc coming up.
 */
static uma_zone_t hashzone;

/* The boot-time adjusted value for cache line alignment. */
int uma_align_cache = 64 - 1;

static MALLOC_DEFINE(M_UMAHASH, "UMAHash", "UMA Hash Buckets");

/*
 * Are we allowed to allocate buckets?
 */
static int bucketdisable = 1;

/* Linked list of all kegs in the system */
static LIST_HEAD(,uma_keg) uma_kegs = LIST_HEAD_INITIALIZER(uma_kegs);

/* Linked list of all cache-only zones in the system */
static LIST_HEAD(,uma_zone) uma_cachezones =
    LIST_HEAD_INITIALIZER(uma_cachezones);

/* This RW lock protects the keg list */
static struct rwlock_padalign __exclusive_cache_line uma_rwlock;

/*
 * Pointer and counter to pool of pages, that is preallocated at
 * startup to bootstrap UMA.
 */
static char *bootmem;
static int boot_pages;

static struct sx uma_drain_lock;

/* kmem soft limit. */
static unsigned long uma_kmem_limit = LONG_MAX;
static volatile unsigned long uma_kmem_total;

/* Is the VM done starting up? */
static enum { BOOT_COLD = 0, BOOT_STRAPPED, BOOT_PAGEALLOC, BOOT_BUCKETS,
    BOOT_RUNNING } booted = BOOT_COLD;

/*
 * This is the handle used to schedule events that need to happen
 * outside of the allocation fast path.
 */
static struct callout uma_callout;
#define	UMA_TIMEOUT	20		/* Seconds for callout interval. */

/*
 * This structure is passed as the zone ctor arg so that I don't have to create
 * a special allocation function just for zones.
 */
struct uma_zctor_args {
	const char *name;
	size_t size;
	uma_ctor ctor;
	uma_dtor dtor;
	uma_init uminit;
	uma_fini fini;
	uma_import import;
	uma_release release;
	void *arg;
	uma_keg_t keg;
	int align;
	uint32_t flags;
};

struct uma_kctor_args {
	uma_zone_t zone;
	size_t size;
	uma_init uminit;
	uma_fini fini;
	int align;
	uint32_t flags;
};

struct uma_bucket_zone {
	uma_zone_t	ubz_zone;
	char		*ubz_name;
	int		ubz_entries;	/* Number of items it can hold. */
	int		ubz_maxsize;	/* Maximum allocation size per-item. */
};

/*
 * Compute the actual number of bucket entries to pack them in power
 * of two sizes for more efficient space utilization.
 */
#define	BUCKET_SIZE(n)						\
    (((sizeof(void *) * (n)) - sizeof(struct uma_bucket)) / sizeof(void *))

#define	BUCKET_MAX	BUCKET_SIZE(256)

struct uma_bucket_zone bucket_zones[] = {
	{ NULL, "4 Bucket", BUCKET_SIZE(4), 4096 },
	{ NULL, "6 Bucket", BUCKET_SIZE(6), 3072 },
	{ NULL, "8 Bucket", BUCKET_SIZE(8), 2048 },
	{ NULL, "12 Bucket", BUCKET_SIZE(12), 1536 },
	{ NULL, "16 Bucket", BUCKET_SIZE(16), 1024 },
	{ NULL, "32 Bucket", BUCKET_SIZE(32), 512 },
	{ NULL, "64 Bucket", BUCKET_SIZE(64), 256 },
	{ NULL, "128 Bucket", BUCKET_SIZE(128), 128 },
	{ NULL, "256 Bucket", BUCKET_SIZE(256), 64 },
	{ NULL, NULL, 0}
};

/*
 * Flags and enumerations to be passed to internal functions.
 */
enum zfreeskip { SKIP_NONE = 0, SKIP_DTOR, SKIP_FINI };

#define	UMA_ANYDOMAIN	-1	/* Special value for domain search. */
#define	ANYDOMAINFIX(d)	((d) == UMA_ANYDOMAIN ? 0 : (d))

/* Prototypes.. */

int	uma_startup_count(int);
void	uma_startup(void *, int);
void	uma_startup1(void);
void	uma_startup2(void);

static void *noobj_alloc(uma_zone_t, vm_size_t, int, uint8_t *, int);
static void *page_alloc(uma_zone_t, vm_size_t, int, uint8_t *, int);
static void *pcpu_page_alloc(uma_zone_t, vm_size_t, int, uint8_t *, int);
static void *startup_alloc(uma_zone_t, vm_size_t, int, uint8_t *, int);
static void page_free(void *, vm_size_t, uint8_t);
static void pcpu_page_free(void *, vm_size_t, uint8_t);
static uma_slab_t keg_alloc_slab(uma_keg_t, uma_zone_t, int, int);
static void cache_drain(uma_zone_t);
static void bucket_drain(uma_zone_t, uma_bucket_t);
static void bucket_cache_drain(uma_zone_t zone);
static int keg_ctor(void *, int, void *, int);
static void keg_dtor(void *, int, void *);
static int zone_ctor(void *, int, void *, int);
static void zone_dtor(void *, int, void *);
static int zero_init(void *, int, int);
static void keg_small_init(uma_keg_t keg);
static void keg_large_init(uma_keg_t keg);
static void zone_cache_bucket(uma_zone_t, int, uma_bucket_t);
static void zone_remove_bucket(uma_zone_t, uma_bucket_t);
static void zone_foreach(void (*zfunc)(uma_zone_t));
static void zone_timeout(uma_zone_t zone);
static int hash_alloc(struct uma_hash *);
static int hash_expand(struct uma_hash *, struct uma_hash *);
static void hash_free(struct uma_hash *hash);
static void uma_timeout(void *);
static void uma_startup3(void);
static void *zone_alloc_item(uma_zone_t, void *, int, int);
static void zone_free_item(uma_zone_t, void *, void *, enum zfreeskip);
static void bucket_enable(void);
static void bucket_init(void);
static uma_bucket_t bucket_alloc(uma_zone_t zone, void *, int);
static void bucket_free(uma_zone_t zone, uma_bucket_t, void *);
static void bucket_zone_drain(void);
static uma_slab_t zone_fetch_slab(uma_zone_t, uma_keg_t, int, int);
static void *slab_alloc_item(uma_keg_t keg, uma_slab_t slab);
static void slab_free_item(uma_keg_t keg, uma_zone_t zone, uma_slab_t slab, void *item);
static uma_keg_t uma_kcreate(uma_zone_t zone, size_t size, uma_init uminit,
    uma_fini fini, int align, uint32_t flags);
static int zone_import(uma_zone_t, void **, int, int, int);
static void zone_release(uma_zone_t, void **, int);
static void uma_zero_item(void *, uma_zone_t);

void uma_print_zone(uma_zone_t);
void uma_print_stats(void);
static int sysctl_vm_zone_count(SYSCTL_HANDLER_ARGS);
static int sysctl_vm_zone_stats(SYSCTL_HANDLER_ARGS);

#ifdef INVARIANTS
static bool uma_dbg_kskip(uma_keg_t keg, void *mem);
static bool uma_dbg_zskip(uma_zone_t zone, void *mem);
static void uma_dbg_free(uma_zone_t zone, uma_slab_t slab, void *item);
static void uma_dbg_alloc(uma_zone_t zone, uma_slab_t slab, void *item);

static SYSCTL_NODE(_vm, OID_AUTO, debug, CTLFLAG_RD, 0,
    "Memory allocation debugging");

static u_int dbg_divisor = 1;
SYSCTL_UINT(_vm_debug, OID_AUTO, divisor,
    CTLFLAG_RDTUN | CTLFLAG_NOFETCH, &dbg_divisor, 0,
    "Debug & thrash every this item in memory allocator");

static counter_u64_t uma_dbg_cnt = EARLY_COUNTER;
static counter_u64_t uma_skip_cnt = EARLY_COUNTER;
SYSCTL_COUNTER_U64(_vm_debug, OID_AUTO, trashed, CTLFLAG_RD,
    &uma_dbg_cnt, "memory items debugged");
SYSCTL_COUNTER_U64(_vm_debug, OID_AUTO, skipped, CTLFLAG_RD,
    &uma_skip_cnt, "memory items skipped, not debugged");
#endif

SYSINIT(uma_startup3, SI_SUB_VM_CONF, SI_ORDER_SECOND, uma_startup3, NULL);

SYSCTL_PROC(_vm, OID_AUTO, zone_count, CTLFLAG_RD|CTLTYPE_INT,
    0, 0, sysctl_vm_zone_count, "I", "Number of UMA zones");

SYSCTL_PROC(_vm, OID_AUTO, zone_stats, CTLFLAG_RD|CTLTYPE_STRUCT,
    0, 0, sysctl_vm_zone_stats, "s,struct uma_type_header", "Zone Stats");

static int zone_warnings = 1;
SYSCTL_INT(_vm, OID_AUTO, zone_warnings, CTLFLAG_RWTUN, &zone_warnings, 0,
    "Warn when UMA zones becomes full");

/* Adjust bytes under management by UMA. */
static inline void
uma_total_dec(unsigned long size)
{

	atomic_subtract_long(&uma_kmem_total, size);
}

static inline void
uma_total_inc(unsigned long size)
{

	if (atomic_fetchadd_long(&uma_kmem_total, size) > uma_kmem_limit)
		uma_reclaim_wakeup();
}

/*
 * This routine checks to see whether or not it's safe to enable buckets.
 */
static void
bucket_enable(void)
{
	bucketdisable = vm_page_count_min();
}

/*
 * Initialize bucket_zones, the array of zones of buckets of various sizes.
 *
 * For each zone, calculate the memory required for each bucket, consisting
 * of the header and an array of pointers.
 */
static void
bucket_init(void)
{
	struct uma_bucket_zone *ubz;
	int size;

	for (ubz = &bucket_zones[0]; ubz->ubz_entries != 0; ubz++) {
		size = roundup(sizeof(struct uma_bucket), sizeof(void *));
		size += sizeof(void *) * ubz->ubz_entries;
		ubz->ubz_zone = uma_zcreate(ubz->ubz_name, size,
		    NULL, NULL, NULL, NULL, UMA_ALIGN_PTR,
		    UMA_ZONE_MTXCLASS | UMA_ZFLAG_BUCKET | UMA_ZONE_NUMA);
	}
}

/*
 * Given a desired number of entries for a bucket, return the zone from which
 * to allocate the bucket.
 */
static struct uma_bucket_zone *
bucket_zone_lookup(int entries)
{
	struct uma_bucket_zone *ubz;

	for (ubz = &bucket_zones[0]; ubz->ubz_entries != 0; ubz++)
		if (ubz->ubz_entries >= entries)
			return (ubz);
	ubz--;
	return (ubz);
}

static int
bucket_select(int size)
{
	struct uma_bucket_zone *ubz;

	ubz = &bucket_zones[0];
	if (size > ubz->ubz_maxsize)
		return MAX((ubz->ubz_maxsize * ubz->ubz_entries) / size, 1);

	for (; ubz->ubz_entries != 0; ubz++)
		if (ubz->ubz_maxsize < size)
			break;
	ubz--;
	return (ubz->ubz_entries);
}

static uma_bucket_t
bucket_alloc(uma_zone_t zone, void *udata, int flags)
{
	struct uma_bucket_zone *ubz;
	uma_bucket_t bucket;

	/*
	 * This is to stop us from allocating per cpu buckets while we're
	 * running out of vm.boot_pages.  Otherwise, we would exhaust the
	 * boot pages.  This also prevents us from allocating buckets in
	 * low memory situations.
	 */
	if (bucketdisable)
		return (NULL);
	/*
	 * To limit bucket recursion we store the original zone flags
	 * in a cookie passed via zalloc_arg/zfree_arg.  This allows the
	 * NOVM flag to persist even through deep recursions.  We also
	 * store ZFLAG_BUCKET once we have recursed attempting to allocate
	 * a bucket for a bucket zone so we do not allow infinite bucket
	 * recursion.  This cookie will even persist to frees of unused
	 * buckets via the allocation path or bucket allocations in the
	 * free path.
	 */
	if ((zone->uz_flags & UMA_ZFLAG_BUCKET) == 0)
		udata = (void *)(uintptr_t)zone->uz_flags;
	else {
		if ((uintptr_t)udata & UMA_ZFLAG_BUCKET)
			return (NULL);
		udata = (void *)((uintptr_t)udata | UMA_ZFLAG_BUCKET);
	}
	if ((uintptr_t)udata & UMA_ZFLAG_CACHEONLY)
		flags |= M_NOVM;
	ubz = bucket_zone_lookup(zone->uz_count);
	if (ubz->ubz_zone == zone && (ubz + 1)->ubz_entries != 0)
		ubz++;
	bucket = uma_zalloc_arg(ubz->ubz_zone, udata, flags);
	if (bucket) {
#ifdef INVARIANTS
		bzero(bucket->ub_bucket, sizeof(void *) * ubz->ubz_entries);
#endif
		bucket->ub_cnt = 0;
		bucket->ub_entries = ubz->ubz_entries;
	}

	return (bucket);
}

/*
 * Add a full bucket of items to the zone's bucket cache.
 */
static inline void
zone_cache_bucket(uma_zone_t zone, int domain, uma_bucket_t bucket)
{

	ZONE_LOCK_ASSERT(zone);
	KASSERT(zone->uz_bktcount < zone->uz_bktmax, ("%s: zone %p overflow",
	    __func__, zone));

	zone->uz_bktcount += bucket->ub_cnt;
	LIST_INSERT_HEAD(&zone->uz_domain[ANYDOMAINFIX(domain)].uzd_buckets,
	    bucket, ub_link);
}

/*
 * Remove a bucket from the zone's bucket cache.
 */
static inline void
zone_remove_bucket(uma_zone_t zone, uma_bucket_t bucket)
{

	ZONE_LOCK_ASSERT(zone);

	zone->uz_bktcount -= bucket->ub_cnt;
	LIST_REMOVE(bucket, ub_link);
}

static void
bucket_free(uma_zone_t zone, uma_bucket_t bucket, void *udata)
{
	struct uma_bucket_zone *ubz;

	KASSERT(bucket->ub_cnt == 0,
	    ("bucket_free: Freeing a non free bucket."));
	if ((zone->uz_flags & UMA_ZFLAG_BUCKET) == 0)
		udata = (void *)(uintptr_t)zone->uz_flags;
	ubz = bucket_zone_lookup(bucket->ub_entries);
	uma_zfree_arg(ubz->ubz_zone, bucket, udata);
}

static void
bucket_zone_drain(void)
{
	struct uma_bucket_zone *ubz;

	for (ubz = &bucket_zones[0]; ubz->ubz_entries != 0; ubz++)
		zone_drain(ubz->ubz_zone);
}

static void
zone_log_warning(uma_zone_t zone)
{
	static const struct timeval warninterval = { 300, 0 };

	if (!zone_warnings || zone->uz_warning == NULL)
		return;

	if (ratecheck(&zone->uz_ratecheck, &warninterval))
		printf("[zone: %s] %s\n", zone->uz_name, zone->uz_warning);
}

static inline void
zone_maxaction(uma_zone_t zone)
{

	if (zone->uz_maxaction.ta_func != NULL)
		taskqueue_enqueue(taskqueue_thread, &zone->uz_maxaction);
}

/*
 * Routine called by timeout which is used to fire off some time interval
 * based calculations.  (stats, hash size, etc.)
 *
 * Arguments:
 *	arg   Unused
 *
 * Returns:
 *	Nothing
 */
static void
uma_timeout(void *unused)
{
	bucket_enable();
	zone_foreach(zone_timeout);

	/* Reschedule this event */
	callout_reset(&uma_callout, UMA_TIMEOUT * hz, uma_timeout, NULL);
}

/*
 * Routine to perform timeout driven calculations.  This expands the
 * hashes and does per cpu statistics aggregation.
 *
 *  Returns nothing.
 */
static void
zone_timeout(uma_zone_t zone)
{
	uma_keg_t keg = zone->uz_keg;

	KEG_LOCK(keg);
	/*
	 * Expand the keg hash table.
	 *
	 * This is done if the number of slabs is larger than the hash size.
	 * What I'm trying to do here is completely reduce collisions.  This
	 * may be a little aggressive.  Should I allow for two collisions max?
	 */
	if (keg->uk_flags & UMA_ZONE_HASH &&
	    keg->uk_pages / keg->uk_ppera >= keg->uk_hash.uh_hashsize) {
		struct uma_hash newhash;
		struct uma_hash oldhash;
		int ret;

		/*
		 * This is so involved because allocating and freeing
		 * while the keg lock is held will lead to deadlock.
		 * I have to do everything in stages and check for
		 * races.
		 */
		newhash = keg->uk_hash;
		KEG_UNLOCK(keg);
		ret = hash_alloc(&newhash);
		KEG_LOCK(keg);
		if (ret) {
			if (hash_expand(&keg->uk_hash, &newhash)) {
				oldhash = keg->uk_hash;
				keg->uk_hash = newhash;
			} else
				oldhash = newhash;

			KEG_UNLOCK(keg);
			hash_free(&oldhash);
			return;
		}
	}
	KEG_UNLOCK(keg);
}

/*
 * Allocate and zero fill the next sized hash table from the appropriate
 * backing store.
 *
 * Arguments:
 *	hash  A new hash structure with the old hash size in uh_hashsize
 *
 * Returns:
 *	1 on success and 0 on failure.
 */
static int
hash_alloc(struct uma_hash *hash)
{
	int oldsize;
	int alloc;

	oldsize = hash->uh_hashsize;

	/* We're just going to go to a power of two greater */
	if (oldsize)  {
		hash->uh_hashsize = oldsize * 2;
		alloc = sizeof(hash->uh_slab_hash[0]) * hash->uh_hashsize;
		hash->uh_slab_hash = (struct slabhead *)malloc(alloc,
		    M_UMAHASH, M_NOWAIT);
	} else {
		alloc = sizeof(hash->uh_slab_hash[0]) * UMA_HASH_SIZE_INIT;
		hash->uh_slab_hash = zone_alloc_item(hashzone, NULL,
		    UMA_ANYDOMAIN, M_WAITOK);
		hash->uh_hashsize = UMA_HASH_SIZE_INIT;
	}
	if (hash->uh_slab_hash) {
		bzero(hash->uh_slab_hash, alloc);
		hash->uh_hashmask = hash->uh_hashsize - 1;
		return (1);
	}

	return (0);
}

/*
 * Expands the hash table for HASH zones.  This is done from zone_timeout
 * to reduce collisions.  This must not be done in the regular allocation
 * path, otherwise, we can recurse on the vm while allocating pages.
 *
 * Arguments:
 *	oldhash  The hash you want to expand
 *	newhash  The hash structure for the new table
 *
 * Returns:
 *	Nothing
 *
 * Discussion:
 */
static int
hash_expand(struct uma_hash *oldhash, struct uma_hash *newhash)
{
	uma_slab_t slab;
	int hval;
	int i;

	if (!newhash->uh_slab_hash)
		return (0);

	if (oldhash->uh_hashsize >= newhash->uh_hashsize)
		return (0);

	/*
	 * I need to investigate hash algorithms for resizing without a
	 * full rehash.
	 */

	for (i = 0; i < oldhash->uh_hashsize; i++)
		while (!SLIST_EMPTY(&oldhash->uh_slab_hash[i])) {
			slab = SLIST_FIRST(&oldhash->uh_slab_hash[i]);
			SLIST_REMOVE_HEAD(&oldhash->uh_slab_hash[i], us_hlink);
			hval = UMA_HASH(newhash, slab->us_data);
			SLIST_INSERT_HEAD(&newhash->uh_slab_hash[hval],
			    slab, us_hlink);
		}

	return (1);
}

/*
 * Free the hash bucket to the appropriate backing store.
 *
 * Arguments:
 *	slab_hash  The hash bucket we're freeing
 *	hashsize   The number of entries in that hash bucket
 *
 * Returns:
 *	Nothing
 */
static void
hash_free(struct uma_hash *hash)
{
	if (hash->uh_slab_hash == NULL)
		return;
	if (hash->uh_hashsize == UMA_HASH_SIZE_INIT)
		zone_free_item(hashzone, hash->uh_slab_hash, NULL, SKIP_NONE);
	else
		free(hash->uh_slab_hash, M_UMAHASH);
}

/*
 * Frees all outstanding items in a bucket
 *
 * Arguments:
 *	zone   The zone to free to, must be unlocked.
 *	bucket The free/alloc bucket with items, cpu queue must be locked.
 *
 * Returns:
 *	Nothing
 */

static void
bucket_drain(uma_zone_t zone, uma_bucket_t bucket)
{
	int i;

	if (bucket == NULL)
		return;

	if (zone->uz_fini)
		for (i = 0; i < bucket->ub_cnt; i++) 
			zone->uz_fini(bucket->ub_bucket[i], zone->uz_size);
	zone->uz_release(zone->uz_arg, bucket->ub_bucket, bucket->ub_cnt);
	ZONE_LOCK(zone);
	zone->uz_frees++;
	zone->uz_items -= bucket->ub_cnt;
	if (zone->uz_sleepers && zone->uz_items < zone->uz_maxitems)
		wakeup_one(zone);
	ZONE_UNLOCK(zone);
	bucket->ub_cnt = 0;
}

/*
 * Drains the per cpu caches for a zone.
 *
 * NOTE: This may only be called while the zone is being turn down, and not
 * during normal operation.  This is necessary in order that we do not have
 * to migrate CPUs to drain the per-CPU caches.
 *
 * Arguments:
 *	zone     The zone to drain, must be unlocked.
 *
 * Returns:
 *	Nothing
 */
static void
cache_drain(uma_zone_t zone)
{
	uma_cache_t cache;
	int cpu;

	/*
	 * XXX: It is safe to not lock the per-CPU caches, because we're
	 * tearing down the zone anyway.  I.e., there will be no further use
	 * of the caches at this point.
	 *
	 * XXX: It would good to be able to assert that the zone is being
	 * torn down to prevent improper use of cache_drain().
	 *
	 * XXX: We lock the zone before passing into bucket_cache_drain() as
	 * it is used elsewhere.  Should the tear-down path be made special
	 * there in some form?
	 */
	CPU_FOREACH(cpu) {
		cache = &zone->uz_cpu[cpu];
		bucket_drain(zone, cache->uc_allocbucket);
		bucket_drain(zone, cache->uc_freebucket);
		if (cache->uc_allocbucket != NULL)
			bucket_free(zone, cache->uc_allocbucket, NULL);
		if (cache->uc_freebucket != NULL)
			bucket_free(zone, cache->uc_freebucket, NULL);
		cache->uc_allocbucket = cache->uc_freebucket = NULL;
	}
	ZONE_LOCK(zone);
	bucket_cache_drain(zone);
	ZONE_UNLOCK(zone);
}

static void
cache_shrink(uma_zone_t zone)
{

	if (zone->uz_flags & UMA_ZFLAG_INTERNAL)
		return;

	ZONE_LOCK(zone);
	zone->uz_count = (zone->uz_count_min + zone->uz_count) / 2;
	ZONE_UNLOCK(zone);
}

static void
cache_drain_safe_cpu(uma_zone_t zone)
{
	uma_cache_t cache;
	uma_bucket_t b1, b2;
	int domain;

	if (zone->uz_flags & UMA_ZFLAG_INTERNAL)
		return;

	b1 = b2 = NULL;
	ZONE_LOCK(zone);
	critical_enter();
	if (zone->uz_flags & UMA_ZONE_NUMA)
		domain = PCPU_GET(domain);
	else
		domain = 0;
	cache = &zone->uz_cpu[curcpu];
	if (cache->uc_allocbucket) {
		if (cache->uc_allocbucket->ub_cnt != 0)
			zone_cache_bucket(zone, domain, cache->uc_allocbucket);
		else
			b1 = cache->uc_allocbucket;
		cache->uc_allocbucket = NULL;
	}
	if (cache->uc_freebucket) {
		if (cache->uc_freebucket->ub_cnt != 0)
			zone_cache_bucket(zone, domain, cache->uc_freebucket);
		else
			b2 = cache->uc_freebucket;
		cache->uc_freebucket = NULL;
	}
	critical_exit();
	ZONE_UNLOCK(zone);
	if (b1)
		bucket_free(zone, b1, NULL);
	if (b2)
		bucket_free(zone, b2, NULL);
}

/*
 * Safely drain per-CPU caches of a zone(s) to alloc bucket.
 * This is an expensive call because it needs to bind to all CPUs
 * one by one and enter a critical section on each of them in order
 * to safely access their cache buckets.
 * Zone lock must not be held on call this function.
 */
static void
cache_drain_safe(uma_zone_t zone)
{
	int cpu;

	/*
	 * Polite bucket sizes shrinking was not enouth, shrink aggressively.
	 */
	if (zone)
		cache_shrink(zone);
	else
		zone_foreach(cache_shrink);

	CPU_FOREACH(cpu) {
		thread_lock(curthread);
		sched_bind(curthread, cpu);
		thread_unlock(curthread);

		if (zone)
			cache_drain_safe_cpu(zone);
		else
			zone_foreach(cache_drain_safe_cpu);
	}
	thread_lock(curthread);
	sched_unbind(curthread);
	thread_unlock(curthread);
}

/*
 * Drain the cached buckets from a zone.  Expects a locked zone on entry.
 */
static void
bucket_cache_drain(uma_zone_t zone)
{
	uma_zone_domain_t zdom;
	uma_bucket_t bucket;
	int i;

	/*
	 * Drain the bucket queues and free the buckets.
	 */
	for (i = 0; i < vm_ndomains; i++) {
		zdom = &zone->uz_domain[i];
		while ((bucket = LIST_FIRST(&zdom->uzd_buckets)) != NULL) {
			zone_remove_bucket(zone, bucket);
			ZONE_UNLOCK(zone);
			bucket_drain(zone, bucket);
			bucket_free(zone, bucket, NULL);
			ZONE_LOCK(zone);
		}
	}

	/*
	 * Shrink further bucket sizes.  Price of single zone lock collision
	 * is probably lower then price of global cache drain.
	 */
	if (zone->uz_count > zone->uz_count_min)
		zone->uz_count--;
}

static void
keg_free_slab(uma_keg_t keg, uma_slab_t slab, int start)
{
	uint8_t *mem;
	int i;
	uint8_t flags;

	CTR4(KTR_UMA, "keg_free_slab keg %s(%p) slab %p, returning %d bytes",
	    keg->uk_name, keg, slab, PAGE_SIZE * keg->uk_ppera);

	mem = slab->us_data;
	flags = slab->us_flags;
	i = start;
	if (keg->uk_fini != NULL) {
		for (i--; i > -1; i--)
#ifdef INVARIANTS
		/*
		 * trash_fini implies that dtor was trash_dtor. trash_fini
		 * would check that memory hasn't been modified since free,
		 * which executed trash_dtor.
		 * That's why we need to run uma_dbg_kskip() check here,
		 * albeit we don't make skip check for other init/fini
		 * invocations.
		 */
		if (!uma_dbg_kskip(keg, slab->us_data + (keg->uk_rsize * i)) ||
		    keg->uk_fini != trash_fini)
#endif
			keg->uk_fini(slab->us_data + (keg->uk_rsize * i),
			    keg->uk_size);
	}
	if (keg->uk_flags & UMA_ZONE_OFFPAGE)
		zone_free_item(keg->uk_slabzone, slab, NULL, SKIP_NONE);
	keg->uk_freef(mem, PAGE_SIZE * keg->uk_ppera, flags);
	uma_total_dec(PAGE_SIZE * keg->uk_ppera);
}

/*
 * Frees pages from a keg back to the system.  This is done on demand from
 * the pageout daemon.
 *
 * Returns nothing.
 */
static void
keg_drain(uma_keg_t keg)
{
	struct slabhead freeslabs = { 0 };
	uma_domain_t dom;
	uma_slab_t slab, tmp;
	int i;

	/*
	 * We don't want to take pages from statically allocated kegs at this
	 * time
	 */
	if (keg->uk_flags & UMA_ZONE_NOFREE || keg->uk_freef == NULL)
		return;

	CTR3(KTR_UMA, "keg_drain %s(%p) free items: %u",
	    keg->uk_name, keg, keg->uk_free);
	KEG_LOCK(keg);
	if (keg->uk_free == 0)
		goto finished;

	for (i = 0; i < vm_ndomains; i++) {
		dom = &keg->uk_domain[i];
		LIST_FOREACH_SAFE(slab, &dom->ud_free_slab, us_link, tmp) {
			/* We have nowhere to free these to. */
			if (slab->us_flags & UMA_SLAB_BOOT)
				continue;

			LIST_REMOVE(slab, us_link);
			keg->uk_pages -= keg->uk_ppera;
			keg->uk_free -= keg->uk_ipers;

			if (keg->uk_flags & UMA_ZONE_HASH)
				UMA_HASH_REMOVE(&keg->uk_hash, slab,
				    slab->us_data);

			SLIST_INSERT_HEAD(&freeslabs, slab, us_hlink);
		}
	}

finished:
	KEG_UNLOCK(keg);

	while ((slab = SLIST_FIRST(&freeslabs)) != NULL) {
		SLIST_REMOVE(&freeslabs, slab, uma_slab, us_hlink);
		keg_free_slab(keg, slab, keg->uk_ipers);
	}
}

static void
zone_drain_wait(uma_zone_t zone, int waitok)
{

	/*
	 * Set draining to interlock with zone_dtor() so we can release our
	 * locks as we go.  Only dtor() should do a WAITOK call since it
	 * is the only call that knows the structure will still be available
	 * when it wakes up.
	 */
	ZONE_LOCK(zone);
	while (zone->uz_flags & UMA_ZFLAG_DRAINING) {
		if (waitok == M_NOWAIT)
			goto out;
		msleep(zone, zone->uz_lockptr, PVM, "zonedrain", 1);
	}
	zone->uz_flags |= UMA_ZFLAG_DRAINING;
	bucket_cache_drain(zone);
	ZONE_UNLOCK(zone);
	/*
	 * The DRAINING flag protects us from being freed while
	 * we're running.  Normally the uma_rwlock would protect us but we
	 * must be able to release and acquire the right lock for each keg.
	 */
	keg_drain(zone->uz_keg);
	ZONE_LOCK(zone);
	zone->uz_flags &= ~UMA_ZFLAG_DRAINING;
	wakeup(zone);
out:
	ZONE_UNLOCK(zone);
}

void
zone_drain(uma_zone_t zone)
{

	zone_drain_wait(zone, M_NOWAIT);
}

/*
 * Allocate a new slab for a keg.  This does not insert the slab onto a list.
 * If the allocation was successful, the keg lock will be held upon return,
 * otherwise the keg will be left unlocked.
 *
 * Arguments:
 *	wait  Shall we wait?
 *
 * Returns:
 *	The slab that was allocated or NULL if there is no memory and the
 *	caller specified M_NOWAIT.
 */
static uma_slab_t
keg_alloc_slab(uma_keg_t keg, uma_zone_t zone, int domain, int wait)
{
	uma_alloc allocf;
	uma_slab_t slab;
	unsigned long size;
	uint8_t *mem;
	uint8_t flags;
	int i;

	KASSERT(domain >= 0 && domain < vm_ndomains,
	    ("keg_alloc_slab: domain %d out of range", domain));
	mtx_assert(&keg->uk_lock, MA_OWNED);
<<<<<<< HEAD
	MPASS(zone->uz_lockptr == &keg->uk_lock);
	slab = NULL;
	mem = NULL;
=======
>>>>>>> f931b753

	allocf = keg->uk_allocf;
	KEG_UNLOCK(keg);

	slab = NULL;
	mem = NULL;
	if (keg->uk_flags & UMA_ZONE_OFFPAGE) {
		slab = zone_alloc_item(keg->uk_slabzone, NULL, domain, wait);
		if (slab == NULL)
			goto out;
	}

	/*
	 * This reproduces the old vm_zone behavior of zero filling pages the
	 * first time they are added to a zone.
	 *
	 * Malloced items are zeroed in uma_zalloc.
	 */

	if ((keg->uk_flags & UMA_ZONE_MALLOC) == 0)
		wait |= M_ZERO;
	else
		wait &= ~M_ZERO;

	if (keg->uk_flags & UMA_ZONE_NODUMP)
		wait |= M_NODUMP;

	/* zone is passed for legacy reasons. */
	size = keg->uk_ppera * PAGE_SIZE;
	mem = allocf(zone, size, domain, &flags, wait);
	if (mem == NULL) {
		if (keg->uk_flags & UMA_ZONE_OFFPAGE)
			zone_free_item(keg->uk_slabzone, slab, NULL, SKIP_NONE);
		slab = NULL;
		goto out;
	}
	uma_total_inc(size);

	/* Point the slab into the allocated memory */
	if (!(keg->uk_flags & UMA_ZONE_OFFPAGE))
		slab = (uma_slab_t )(mem + keg->uk_pgoff);

	if (keg->uk_flags & UMA_ZONE_VTOSLAB)
		for (i = 0; i < keg->uk_ppera; i++)
			vsetslab((vm_offset_t)mem + (i * PAGE_SIZE), slab);

	slab->us_keg = keg;
	slab->us_data = mem;
	slab->us_freecount = keg->uk_ipers;
	slab->us_flags = flags;
	slab->us_domain = domain;
	BIT_FILL(SLAB_SETSIZE, &slab->us_free);
#ifdef INVARIANTS
	BIT_ZERO(SLAB_SETSIZE, &slab->us_debugfree);
#endif

	if (keg->uk_init != NULL) {
		for (i = 0; i < keg->uk_ipers; i++)
			if (keg->uk_init(slab->us_data + (keg->uk_rsize * i),
			    keg->uk_size, wait) != 0)
				break;
		if (i != keg->uk_ipers) {
			keg_free_slab(keg, slab, i);
			slab = NULL;
			goto out;
		}
	}
	KEG_LOCK(keg);

	CTR3(KTR_UMA, "keg_alloc_slab: allocated slab %p for %s(%p)",
	    slab, keg->uk_name, keg);

	if (keg->uk_flags & UMA_ZONE_HASH)
		UMA_HASH_INSERT(&keg->uk_hash, slab, mem);

	keg->uk_pages += keg->uk_ppera;
	keg->uk_free += keg->uk_ipers;

out:
	return (slab);
}

/*
 * This function is intended to be used early on in place of page_alloc() so
 * that we may use the boot time page cache to satisfy allocations before
 * the VM is ready.
 */
static void *
startup_alloc(uma_zone_t zone, vm_size_t bytes, int domain, uint8_t *pflag,
    int wait)
{
	uma_keg_t keg;
	void *mem;
	int pages;

	keg = zone->uz_keg;
	/*
	 * If we are in BOOT_BUCKETS or higher, than switch to real
	 * allocator.  Zones with page sized slabs switch at BOOT_PAGEALLOC.
	 */
	switch (booted) {
		case BOOT_COLD:
		case BOOT_STRAPPED:
			break;
		case BOOT_PAGEALLOC:
			if (keg->uk_ppera > 1)
				break;
		case BOOT_BUCKETS:
		case BOOT_RUNNING:
#ifdef UMA_MD_SMALL_ALLOC
			keg->uk_allocf = (keg->uk_ppera > 1) ?
			    page_alloc : uma_small_alloc;
#else
			keg->uk_allocf = page_alloc;
#endif
			return keg->uk_allocf(zone, bytes, domain, pflag, wait);
	}

	/*
	 * Check our small startup cache to see if it has pages remaining.
	 */
	pages = howmany(bytes, PAGE_SIZE);
	KASSERT(pages > 0, ("%s can't reserve 0 pages", __func__));
	if (pages > boot_pages)
		panic("UMA zone \"%s\": Increase vm.boot_pages", zone->uz_name);
#ifdef DIAGNOSTIC
	printf("%s from \"%s\", %d boot pages left\n", __func__, zone->uz_name,
	    boot_pages);
#endif
	mem = bootmem;
	boot_pages -= pages;
	bootmem += pages * PAGE_SIZE;
	*pflag = UMA_SLAB_BOOT;

	return (mem);
}

/*
 * Allocates a number of pages from the system
 *
 * Arguments:
 *	bytes  The number of bytes requested
 *	wait  Shall we wait?
 *
 * Returns:
 *	A pointer to the alloced memory or possibly
 *	NULL if M_NOWAIT is set.
 */
static void *
page_alloc(uma_zone_t zone, vm_size_t bytes, int domain, uint8_t *pflag,
    int wait)
{
	void *p;	/* Returned page */

	*pflag = UMA_SLAB_KERNEL;
	p = (void *)kmem_malloc_domainset(DOMAINSET_FIXED(domain), bytes, wait);

	return (p);
}

static void *
pcpu_page_alloc(uma_zone_t zone, vm_size_t bytes, int domain, uint8_t *pflag,
    int wait)
{
	struct pglist alloctail;
	vm_offset_t addr, zkva;
	int cpu, flags;
	vm_page_t p, p_next;
#ifdef NUMA
	struct pcpu *pc;
#endif

	MPASS(bytes == (mp_maxid + 1) * PAGE_SIZE);

	TAILQ_INIT(&alloctail);
	flags = VM_ALLOC_SYSTEM | VM_ALLOC_WIRED | VM_ALLOC_NOOBJ |
	    malloc2vm_flags(wait);
	*pflag = UMA_SLAB_KERNEL;
	for (cpu = 0; cpu <= mp_maxid; cpu++) {
		if (CPU_ABSENT(cpu)) {
			p = vm_page_alloc(NULL, 0, flags);
		} else {
#ifndef NUMA
			p = vm_page_alloc(NULL, 0, flags);
#else
			pc = pcpu_find(cpu);
			p = vm_page_alloc_domain(NULL, 0, pc->pc_domain, flags);
			if (__predict_false(p == NULL))
				p = vm_page_alloc(NULL, 0, flags);
#endif
		}
		if (__predict_false(p == NULL))
			goto fail;
		TAILQ_INSERT_TAIL(&alloctail, p, listq);
	}
	if ((addr = kva_alloc(bytes)) == 0)
		goto fail;
	zkva = addr;
	TAILQ_FOREACH(p, &alloctail, listq) {
		pmap_qenter(zkva, &p, 1);
		zkva += PAGE_SIZE;
	}
	return ((void*)addr);
 fail:
	TAILQ_FOREACH_SAFE(p, &alloctail, listq, p_next) {
		vm_page_unwire(p, PQ_NONE);
		vm_page_free(p);
	}
	return (NULL);
}

/*
 * Allocates a number of pages from within an object
 *
 * Arguments:
 *	bytes  The number of bytes requested
 *	wait   Shall we wait?
 *
 * Returns:
 *	A pointer to the alloced memory or possibly
 *	NULL if M_NOWAIT is set.
 */
static void *
noobj_alloc(uma_zone_t zone, vm_size_t bytes, int domain, uint8_t *flags,
    int wait)
{
	TAILQ_HEAD(, vm_page) alloctail;
	u_long npages;
	vm_offset_t retkva, zkva;
	vm_page_t p, p_next;
	uma_keg_t keg;

	TAILQ_INIT(&alloctail);
	keg = zone->uz_keg;

	npages = howmany(bytes, PAGE_SIZE);
	while (npages > 0) {
		p = vm_page_alloc_domain(NULL, 0, domain, VM_ALLOC_INTERRUPT |
		    VM_ALLOC_WIRED | VM_ALLOC_NOOBJ |
		    ((wait & M_WAITOK) != 0 ? VM_ALLOC_WAITOK :
		    VM_ALLOC_NOWAIT));
		if (p != NULL) {
			/*
			 * Since the page does not belong to an object, its
			 * listq is unused.
			 */
			TAILQ_INSERT_TAIL(&alloctail, p, listq);
			npages--;
			continue;
		}
		/*
		 * Page allocation failed, free intermediate pages and
		 * exit.
		 */
		TAILQ_FOREACH_SAFE(p, &alloctail, listq, p_next) {
			vm_page_unwire(p, PQ_NONE);
			vm_page_free(p); 
		}
		return (NULL);
	}
	*flags = UMA_SLAB_PRIV;
	zkva = keg->uk_kva +
	    atomic_fetchadd_long(&keg->uk_offset, round_page(bytes));
	retkva = zkva;
	TAILQ_FOREACH(p, &alloctail, listq) {
		pmap_qenter(zkva, &p, 1);
		zkva += PAGE_SIZE;
	}

	return ((void *)retkva);
}

/*
 * Frees a number of pages to the system
 *
 * Arguments:
 *	mem   A pointer to the memory to be freed
 *	size  The size of the memory being freed
 *	flags The original p->us_flags field
 *
 * Returns:
 *	Nothing
 */
static void
page_free(void *mem, vm_size_t size, uint8_t flags)
{

	if ((flags & UMA_SLAB_KERNEL) == 0)
		panic("UMA: page_free used with invalid flags %x", flags);

	kmem_free((vm_offset_t)mem, size);
}

/*
 * Frees pcpu zone allocations
 *
 * Arguments:
 *	mem   A pointer to the memory to be freed
 *	size  The size of the memory being freed
 *	flags The original p->us_flags field
 *
 * Returns:
 *	Nothing
 */
static void
pcpu_page_free(void *mem, vm_size_t size, uint8_t flags)
{
	vm_offset_t sva, curva;
	vm_paddr_t paddr;
	vm_page_t m;

	MPASS(size == (mp_maxid+1)*PAGE_SIZE);
	sva = (vm_offset_t)mem;
	for (curva = sva; curva < sva + size; curva += PAGE_SIZE) {
		paddr = pmap_kextract(curva);
		m = PHYS_TO_VM_PAGE(paddr);
		vm_page_unwire(m, PQ_NONE);
		vm_page_free(m);
	}
	pmap_qremove(sva, size >> PAGE_SHIFT);
	kva_free(sva, size);
}


/*
 * Zero fill initializer
 *
 * Arguments/Returns follow uma_init specifications
 */
static int
zero_init(void *mem, int size, int flags)
{
	bzero(mem, size);
	return (0);
}

/*
 * Finish creating a small uma keg.  This calculates ipers, and the keg size.
 *
 * Arguments
 *	keg  The zone we should initialize
 *
 * Returns
 *	Nothing
 */
static void
keg_small_init(uma_keg_t keg)
{
	u_int rsize;
	u_int memused;
	u_int wastedspace;
	u_int shsize;
	u_int slabsize;

	if (keg->uk_flags & UMA_ZONE_PCPU) {
		u_int ncpus = (mp_maxid + 1) ? (mp_maxid + 1) : MAXCPU;

		slabsize = UMA_PCPU_ALLOC_SIZE;
		keg->uk_ppera = ncpus;
	} else {
		slabsize = UMA_SLAB_SIZE;
		keg->uk_ppera = 1;
	}

	/*
	 * Calculate the size of each allocation (rsize) according to
	 * alignment.  If the requested size is smaller than we have
	 * allocation bits for we round it up.
	 */
	rsize = keg->uk_size;
	if (rsize < slabsize / SLAB_SETSIZE)
		rsize = slabsize / SLAB_SETSIZE;
	if (rsize & keg->uk_align)
		rsize = (rsize & ~keg->uk_align) + (keg->uk_align + 1);
	keg->uk_rsize = rsize;

	KASSERT((keg->uk_flags & UMA_ZONE_PCPU) == 0 ||
	    keg->uk_rsize < UMA_PCPU_ALLOC_SIZE,
	    ("%s: size %u too large", __func__, keg->uk_rsize));

	if (keg->uk_flags & UMA_ZONE_OFFPAGE)
		shsize = 0;
	else 
		shsize = sizeof(struct uma_slab);

	if (rsize <= slabsize - shsize)
		keg->uk_ipers = (slabsize - shsize) / rsize;
	else {
		/* Handle special case when we have 1 item per slab, so
		 * alignment requirement can be relaxed. */
		KASSERT(keg->uk_size <= slabsize - shsize,
		    ("%s: size %u greater than slab", __func__, keg->uk_size));
		keg->uk_ipers = 1;
	}
	KASSERT(keg->uk_ipers > 0 && keg->uk_ipers <= SLAB_SETSIZE,
	    ("%s: keg->uk_ipers %u", __func__, keg->uk_ipers));

	memused = keg->uk_ipers * rsize + shsize;
	wastedspace = slabsize - memused;

	/*
	 * We can't do OFFPAGE if we're internal or if we've been
	 * asked to not go to the VM for buckets.  If we do this we
	 * may end up going to the VM  for slabs which we do not
	 * want to do if we're UMA_ZFLAG_CACHEONLY as a result
	 * of UMA_ZONE_VM, which clearly forbids it.
	 */
	if ((keg->uk_flags & UMA_ZFLAG_INTERNAL) ||
	    (keg->uk_flags & UMA_ZFLAG_CACHEONLY))
		return;

	/*
	 * See if using an OFFPAGE slab will limit our waste.  Only do
	 * this if it permits more items per-slab.
	 *
	 * XXX We could try growing slabsize to limit max waste as well.
	 * Historically this was not done because the VM could not
	 * efficiently handle contiguous allocations.
	 */
	if ((wastedspace >= slabsize / UMA_MAX_WASTE) &&
	    (keg->uk_ipers < (slabsize / keg->uk_rsize))) {
		keg->uk_ipers = slabsize / keg->uk_rsize;
		KASSERT(keg->uk_ipers > 0 && keg->uk_ipers <= SLAB_SETSIZE,
		    ("%s: keg->uk_ipers %u", __func__, keg->uk_ipers));
		CTR6(KTR_UMA, "UMA decided we need offpage slab headers for "
		    "keg: %s(%p), calculated wastedspace = %d, "
		    "maximum wasted space allowed = %d, "
		    "calculated ipers = %d, "
		    "new wasted space = %d\n", keg->uk_name, keg, wastedspace,
		    slabsize / UMA_MAX_WASTE, keg->uk_ipers,
		    slabsize - keg->uk_ipers * keg->uk_rsize);
		keg->uk_flags |= UMA_ZONE_OFFPAGE;
	}

	if ((keg->uk_flags & UMA_ZONE_OFFPAGE) &&
	    (keg->uk_flags & UMA_ZONE_VTOSLAB) == 0)
		keg->uk_flags |= UMA_ZONE_HASH;
}

/*
 * Finish creating a large (> UMA_SLAB_SIZE) uma kegs.  Just give in and do
 * OFFPAGE for now.  When I can allow for more dynamic slab sizes this will be
 * more complicated.
 *
 * Arguments
 *	keg  The keg we should initialize
 *
 * Returns
 *	Nothing
 */
static void
keg_large_init(uma_keg_t keg)
{
	u_int shsize;

	KASSERT(keg != NULL, ("Keg is null in keg_large_init"));
	KASSERT((keg->uk_flags & UMA_ZONE_PCPU) == 0,
	    ("%s: Cannot large-init a UMA_ZONE_PCPU keg", __func__));

	keg->uk_ppera = howmany(keg->uk_size, PAGE_SIZE);
	keg->uk_ipers = 1;
	keg->uk_rsize = keg->uk_size;

	/* Check whether we have enough space to not do OFFPAGE. */
	if ((keg->uk_flags & UMA_ZONE_OFFPAGE) == 0) {
		shsize = sizeof(struct uma_slab);
		if (shsize & UMA_ALIGN_PTR)
			shsize = (shsize & ~UMA_ALIGN_PTR) +
			    (UMA_ALIGN_PTR + 1);

		if (PAGE_SIZE * keg->uk_ppera - keg->uk_rsize < shsize) {
			/*
			 * We can't do OFFPAGE if we're internal, in which case
			 * we need an extra page per allocation to contain the
			 * slab header.
			 */
			if ((keg->uk_flags & UMA_ZFLAG_INTERNAL) == 0)
				keg->uk_flags |= UMA_ZONE_OFFPAGE;
			else
				keg->uk_ppera++;
		}
	}

	if ((keg->uk_flags & UMA_ZONE_OFFPAGE) &&
	    (keg->uk_flags & UMA_ZONE_VTOSLAB) == 0)
		keg->uk_flags |= UMA_ZONE_HASH;
}

static void
keg_cachespread_init(uma_keg_t keg)
{
	int alignsize;
	int trailer;
	int pages;
	int rsize;

	KASSERT((keg->uk_flags & UMA_ZONE_PCPU) == 0,
	    ("%s: Cannot cachespread-init a UMA_ZONE_PCPU keg", __func__));

	alignsize = keg->uk_align + 1;
	rsize = keg->uk_size;
	/*
	 * We want one item to start on every align boundary in a page.  To
	 * do this we will span pages.  We will also extend the item by the
	 * size of align if it is an even multiple of align.  Otherwise, it
	 * would fall on the same boundary every time.
	 */
	if (rsize & keg->uk_align)
		rsize = (rsize & ~keg->uk_align) + alignsize;
	if ((rsize & alignsize) == 0)
		rsize += alignsize;
	trailer = rsize - keg->uk_size;
	pages = (rsize * (PAGE_SIZE / alignsize)) / PAGE_SIZE;
	pages = MIN(pages, (128 * 1024) / PAGE_SIZE);
	keg->uk_rsize = rsize;
	keg->uk_ppera = pages;
	keg->uk_ipers = ((pages * PAGE_SIZE) + trailer) / rsize;
	keg->uk_flags |= UMA_ZONE_OFFPAGE | UMA_ZONE_VTOSLAB;
	KASSERT(keg->uk_ipers <= SLAB_SETSIZE,
	    ("%s: keg->uk_ipers too high(%d) increase max_ipers", __func__,
	    keg->uk_ipers));
}

/*
 * Keg header ctor.  This initializes all fields, locks, etc.  And inserts
 * the keg onto the global keg list.
 *
 * Arguments/Returns follow uma_ctor specifications
 *	udata  Actually uma_kctor_args
 */
static int
keg_ctor(void *mem, int size, void *udata, int flags)
{
	struct uma_kctor_args *arg = udata;
	uma_keg_t keg = mem;
	uma_zone_t zone;

	bzero(keg, size);
	keg->uk_size = arg->size;
	keg->uk_init = arg->uminit;
	keg->uk_fini = arg->fini;
	keg->uk_align = arg->align;
	keg->uk_free = 0;
	keg->uk_reserve = 0;
	keg->uk_pages = 0;
	keg->uk_flags = arg->flags;
	keg->uk_slabzone = NULL;

	/*
	 * We use a global round-robin policy by default.  Zones with
	 * UMA_ZONE_NUMA set will use first-touch instead, in which case the
	 * iterator is never run.
	 */
	keg->uk_dr.dr_policy = DOMAINSET_RR();
	keg->uk_dr.dr_iter = 0;

	/*
	 * The master zone is passed to us at keg-creation time.
	 */
	zone = arg->zone;
	keg->uk_name = zone->uz_name;

	if (arg->flags & UMA_ZONE_VM)
		keg->uk_flags |= UMA_ZFLAG_CACHEONLY;

	if (arg->flags & UMA_ZONE_ZINIT)
		keg->uk_init = zero_init;

	if (arg->flags & UMA_ZONE_MALLOC)
		keg->uk_flags |= UMA_ZONE_VTOSLAB;

	if (arg->flags & UMA_ZONE_PCPU)
#ifdef SMP
		keg->uk_flags |= UMA_ZONE_OFFPAGE;
#else
		keg->uk_flags &= ~UMA_ZONE_PCPU;
#endif

	if (keg->uk_flags & UMA_ZONE_CACHESPREAD) {
		keg_cachespread_init(keg);
	} else {
		if (keg->uk_size > UMA_SLAB_SPACE)
			keg_large_init(keg);
		else
			keg_small_init(keg);
	}

	if (keg->uk_flags & UMA_ZONE_OFFPAGE)
		keg->uk_slabzone = slabzone;

	/*
	 * If we haven't booted yet we need allocations to go through the
	 * startup cache until the vm is ready.
	 */
	if (booted < BOOT_PAGEALLOC)
		keg->uk_allocf = startup_alloc;
#ifdef UMA_MD_SMALL_ALLOC
	else if (keg->uk_ppera == 1)
		keg->uk_allocf = uma_small_alloc;
#endif
	else if (keg->uk_flags & UMA_ZONE_PCPU)
		keg->uk_allocf = pcpu_page_alloc;
	else
		keg->uk_allocf = page_alloc;
#ifdef UMA_MD_SMALL_ALLOC
	if (keg->uk_ppera == 1)
		keg->uk_freef = uma_small_free;
	else
#endif
	if (keg->uk_flags & UMA_ZONE_PCPU)
		keg->uk_freef = pcpu_page_free;
	else
		keg->uk_freef = page_free;

	/*
	 * Initialize keg's lock
	 */
	KEG_LOCK_INIT(keg, (arg->flags & UMA_ZONE_MTXCLASS));

	/*
	 * If we're putting the slab header in the actual page we need to
	 * figure out where in each page it goes.  This calculates a right
	 * justified offset into the memory on an ALIGN_PTR boundary.
	 */
	if (!(keg->uk_flags & UMA_ZONE_OFFPAGE)) {
		u_int totsize;

		/* Size of the slab struct and free list */
		totsize = sizeof(struct uma_slab);

		if (totsize & UMA_ALIGN_PTR)
			totsize = (totsize & ~UMA_ALIGN_PTR) +
			    (UMA_ALIGN_PTR + 1);
		keg->uk_pgoff = (PAGE_SIZE * keg->uk_ppera) - totsize;

		/*
		 * The only way the following is possible is if with our
		 * UMA_ALIGN_PTR adjustments we are now bigger than
		 * UMA_SLAB_SIZE.  I haven't checked whether this is
		 * mathematically possible for all cases, so we make
		 * sure here anyway.
		 */
		totsize = keg->uk_pgoff + sizeof(struct uma_slab);
		if (totsize > PAGE_SIZE * keg->uk_ppera) {
			printf("zone %s ipers %d rsize %d size %d\n",
			    zone->uz_name, keg->uk_ipers, keg->uk_rsize,
			    keg->uk_size);
			panic("UMA slab won't fit.");
		}
	}

	if (keg->uk_flags & UMA_ZONE_HASH)
		hash_alloc(&keg->uk_hash);

	CTR5(KTR_UMA, "keg_ctor %p zone %s(%p) out %d free %d\n",
	    keg, zone->uz_name, zone,
	    (keg->uk_pages / keg->uk_ppera) * keg->uk_ipers - keg->uk_free,
	    keg->uk_free);

	LIST_INSERT_HEAD(&keg->uk_zones, zone, uz_link);

	rw_wlock(&uma_rwlock);
	LIST_INSERT_HEAD(&uma_kegs, keg, uk_link);
	rw_wunlock(&uma_rwlock);
	return (0);
}

/*
 * Zone header ctor.  This initializes all fields, locks, etc.
 *
 * Arguments/Returns follow uma_ctor specifications
 *	udata  Actually uma_zctor_args
 */
static int
zone_ctor(void *mem, int size, void *udata, int flags)
{
	struct uma_zctor_args *arg = udata;
	uma_zone_t zone = mem;
	uma_zone_t z;
	uma_keg_t keg;

	bzero(zone, size);
	zone->uz_name = arg->name;
	zone->uz_ctor = arg->ctor;
	zone->uz_dtor = arg->dtor;
	zone->uz_slab = zone_fetch_slab;
	zone->uz_init = NULL;
	zone->uz_fini = NULL;
	zone->uz_allocs = 0;
	zone->uz_frees = 0;
	zone->uz_fails = 0;
	zone->uz_sleeps = 0;
	zone->uz_count = 0;
	zone->uz_count_min = 0;
	zone->uz_count_max = BUCKET_MAX;
	zone->uz_flags = 0;
	zone->uz_warning = NULL;
	/* The domain structures follow the cpu structures. */
	zone->uz_domain = (struct uma_zone_domain *)&zone->uz_cpu[mp_ncpus];
	zone->uz_bktmax = ULONG_MAX;
	timevalclear(&zone->uz_ratecheck);

	/*
	 * This is a pure cache zone, no kegs.
	 */
	if (arg->import) {
		if (arg->flags & UMA_ZONE_VM)
			arg->flags |= UMA_ZFLAG_CACHEONLY;
		zone->uz_flags = arg->flags;
		zone->uz_size = arg->size;
		zone->uz_import = arg->import;
		zone->uz_release = arg->release;
		zone->uz_arg = arg->arg;
		zone->uz_lockptr = &zone->uz_lock;
		ZONE_LOCK_INIT(zone, (arg->flags & UMA_ZONE_MTXCLASS));
		rw_wlock(&uma_rwlock);
		LIST_INSERT_HEAD(&uma_cachezones, zone, uz_link);
		rw_wunlock(&uma_rwlock);
		goto out;
	}

	/*
	 * Use the regular zone/keg/slab allocator.
	 */
	zone->uz_import = (uma_import)zone_import;
	zone->uz_release = (uma_release)zone_release;
	zone->uz_arg = zone; 
	keg = arg->keg;

	if (arg->flags & UMA_ZONE_SECONDARY) {
		KASSERT(arg->keg != NULL, ("Secondary zone on zero'd keg"));
		zone->uz_init = arg->uminit;
		zone->uz_fini = arg->fini;
		zone->uz_lockptr = &keg->uk_lock;
		zone->uz_flags |= UMA_ZONE_SECONDARY;
		rw_wlock(&uma_rwlock);
		ZONE_LOCK(zone);
		LIST_FOREACH(z, &keg->uk_zones, uz_link) {
			if (LIST_NEXT(z, uz_link) == NULL) {
				LIST_INSERT_AFTER(z, zone, uz_link);
				break;
			}
		}
		ZONE_UNLOCK(zone);
		rw_wunlock(&uma_rwlock);
	} else if (keg == NULL) {
		if ((keg = uma_kcreate(zone, arg->size, arg->uminit, arg->fini,
		    arg->align, arg->flags)) == NULL)
			return (ENOMEM);
	} else {
		struct uma_kctor_args karg;
		int error;

		/* We should only be here from uma_startup() */
		karg.size = arg->size;
		karg.uminit = arg->uminit;
		karg.fini = arg->fini;
		karg.align = arg->align;
		karg.flags = arg->flags;
		karg.zone = zone;
		error = keg_ctor(arg->keg, sizeof(struct uma_keg), &karg,
		    flags);
		if (error)
			return (error);
	}

	zone->uz_keg = keg;
	zone->uz_size = keg->uk_size;
	zone->uz_flags |= (keg->uk_flags &
	    (UMA_ZONE_INHERIT | UMA_ZFLAG_INHERIT));

	/*
	 * Some internal zones don't have room allocated for the per cpu
	 * caches.  If we're internal, bail out here.
	 */
	if (keg->uk_flags & UMA_ZFLAG_INTERNAL) {
		KASSERT((zone->uz_flags & UMA_ZONE_SECONDARY) == 0,
		    ("Secondary zone requested UMA_ZFLAG_INTERNAL"));
		return (0);
	}

out:
	KASSERT((arg->flags & (UMA_ZONE_MAXBUCKET | UMA_ZONE_NOBUCKET)) !=
	    (UMA_ZONE_MAXBUCKET | UMA_ZONE_NOBUCKET),
	    ("Invalid zone flag combination"));
	if ((arg->flags & UMA_ZONE_MAXBUCKET) != 0)
		zone->uz_count = BUCKET_MAX;
	else if ((arg->flags & UMA_ZONE_NOBUCKET) != 0)
		zone->uz_count = 0;
	else
		zone->uz_count = bucket_select(zone->uz_size);
	zone->uz_count_min = zone->uz_count;

	return (0);
}

/*
 * Keg header dtor.  This frees all data, destroys locks, frees the hash
 * table and removes the keg from the global list.
 *
 * Arguments/Returns follow uma_dtor specifications
 *	udata  unused
 */
static void
keg_dtor(void *arg, int size, void *udata)
{
	uma_keg_t keg;

	keg = (uma_keg_t)arg;
	KEG_LOCK(keg);
	if (keg->uk_free != 0) {
		printf("Freed UMA keg (%s) was not empty (%d items). "
		    " Lost %d pages of memory.\n",
		    keg->uk_name ? keg->uk_name : "",
		    keg->uk_free, keg->uk_pages);
	}
	KEG_UNLOCK(keg);

	hash_free(&keg->uk_hash);

	KEG_LOCK_FINI(keg);
}

/*
 * Zone header dtor.
 *
 * Arguments/Returns follow uma_dtor specifications
 *	udata  unused
 */
static void
zone_dtor(void *arg, int size, void *udata)
{
	uma_zone_t zone;
	uma_keg_t keg;

	zone = (uma_zone_t)arg;

	if (!(zone->uz_flags & UMA_ZFLAG_INTERNAL))
		cache_drain(zone);

	rw_wlock(&uma_rwlock);
	LIST_REMOVE(zone, uz_link);
	rw_wunlock(&uma_rwlock);
	/*
	 * XXX there are some races here where
	 * the zone can be drained but zone lock
	 * released and then refilled before we
	 * remove it... we dont care for now
	 */
	zone_drain_wait(zone, M_WAITOK);
	/*
	 * We only destroy kegs from non secondary zones.
	 */
	if ((keg = zone->uz_keg) != NULL &&
	    (zone->uz_flags & UMA_ZONE_SECONDARY) == 0)  {
		rw_wlock(&uma_rwlock);
		LIST_REMOVE(keg, uk_link);
		rw_wunlock(&uma_rwlock);
		zone_free_item(kegs, keg, NULL, SKIP_NONE);
	}
	if (zone->uz_lockptr == &zone->uz_lock)
		ZONE_LOCK_FINI(zone);
}

/*
 * Traverses every zone in the system and calls a callback
 *
 * Arguments:
 *	zfunc  A pointer to a function which accepts a zone
 *		as an argument.
 *
 * Returns:
 *	Nothing
 */
static void
zone_foreach(void (*zfunc)(uma_zone_t))
{
	uma_keg_t keg;
	uma_zone_t zone;

	rw_rlock(&uma_rwlock);
	LIST_FOREACH(keg, &uma_kegs, uk_link) {
		LIST_FOREACH(zone, &keg->uk_zones, uz_link)
			zfunc(zone);
	}
	rw_runlock(&uma_rwlock);
}

/*
 * Count how many pages do we need to bootstrap.  VM supplies
 * its need in early zones in the argument, we add up our zones,
 * which consist of: UMA Slabs, UMA Hash and 9 Bucket zones. The
 * zone of zones and zone of kegs are accounted separately.
 */
#define	UMA_BOOT_ZONES	11
/* Zone of zones and zone of kegs have arbitrary alignment. */
#define	UMA_BOOT_ALIGN	32
static int zsize, ksize;
int
uma_startup_count(int vm_zones)
{
	int zones, pages;

	ksize = sizeof(struct uma_keg) +
	    (sizeof(struct uma_domain) * vm_ndomains);
	zsize = sizeof(struct uma_zone) +
	    (sizeof(struct uma_cache) * (mp_maxid + 1)) +
	    (sizeof(struct uma_zone_domain) * vm_ndomains);

	/*
	 * Memory for the zone of kegs and its keg,
	 * and for zone of zones.
	 */
	pages = howmany(roundup(zsize, CACHE_LINE_SIZE) * 2 +
	    roundup(ksize, CACHE_LINE_SIZE), PAGE_SIZE);

#ifdef	UMA_MD_SMALL_ALLOC
	zones = UMA_BOOT_ZONES;
#else
	zones = UMA_BOOT_ZONES + vm_zones;
	vm_zones = 0;
#endif

	/* Memory for the rest of startup zones, UMA and VM, ... */
	if (zsize > UMA_SLAB_SPACE)
		pages += (zones + vm_zones) *
		    howmany(roundup2(zsize, UMA_BOOT_ALIGN), UMA_SLAB_SIZE);
	else if (roundup2(zsize, UMA_BOOT_ALIGN) > UMA_SLAB_SPACE)
		pages += zones;
	else
		pages += howmany(zones,
		    UMA_SLAB_SPACE / roundup2(zsize, UMA_BOOT_ALIGN));

	/* ... and their kegs. Note that zone of zones allocates a keg! */
	pages += howmany(zones + 1,
	    UMA_SLAB_SPACE / roundup2(ksize, UMA_BOOT_ALIGN));

	/*
	 * Most of startup zones are not going to be offpages, that's
	 * why we use UMA_SLAB_SPACE instead of UMA_SLAB_SIZE in all
	 * calculations.  Some large bucket zones will be offpage, and
	 * thus will allocate hashes.  We take conservative approach
	 * and assume that all zones may allocate hash.  This may give
	 * us some positive inaccuracy, usually an extra single page.
	 */
	pages += howmany(zones, UMA_SLAB_SPACE /
	    (sizeof(struct slabhead *) * UMA_HASH_SIZE_INIT));

	return (pages);
}

void
uma_startup(void *mem, int npages)
{
	struct uma_zctor_args args;
	uma_keg_t masterkeg;
	uintptr_t m;

#ifdef DIAGNOSTIC
	printf("Entering %s with %d boot pages configured\n", __func__, npages);
#endif

	rw_init(&uma_rwlock, "UMA lock");

	/* Use bootpages memory for the zone of zones and zone of kegs. */
	m = (uintptr_t)mem;
	zones = (uma_zone_t)m;
	m += roundup(zsize, CACHE_LINE_SIZE);
	kegs = (uma_zone_t)m;
	m += roundup(zsize, CACHE_LINE_SIZE);
	masterkeg = (uma_keg_t)m;
	m += roundup(ksize, CACHE_LINE_SIZE);
	m = roundup(m, PAGE_SIZE);
	npages -= (m - (uintptr_t)mem) / PAGE_SIZE;
	mem = (void *)m;

	/* "manually" create the initial zone */
	memset(&args, 0, sizeof(args));
	args.name = "UMA Kegs";
	args.size = ksize;
	args.ctor = keg_ctor;
	args.dtor = keg_dtor;
	args.uminit = zero_init;
	args.fini = NULL;
	args.keg = masterkeg;
	args.align = UMA_BOOT_ALIGN - 1;
	args.flags = UMA_ZFLAG_INTERNAL;
	zone_ctor(kegs, zsize, &args, M_WAITOK);

	bootmem = mem;
	boot_pages = npages;

	args.name = "UMA Zones";
	args.size = zsize;
	args.ctor = zone_ctor;
	args.dtor = zone_dtor;
	args.uminit = zero_init;
	args.fini = NULL;
	args.keg = NULL;
	args.align = UMA_BOOT_ALIGN - 1;
	args.flags = UMA_ZFLAG_INTERNAL;
	zone_ctor(zones, zsize, &args, M_WAITOK);

	/* Now make a zone for slab headers */
	slabzone = uma_zcreate("UMA Slabs",
				sizeof(struct uma_slab),
				NULL, NULL, NULL, NULL,
				UMA_ALIGN_PTR, UMA_ZFLAG_INTERNAL);

	hashzone = uma_zcreate("UMA Hash",
	    sizeof(struct slabhead *) * UMA_HASH_SIZE_INIT,
	    NULL, NULL, NULL, NULL,
	    UMA_ALIGN_PTR, UMA_ZFLAG_INTERNAL);

	bucket_init();

	booted = BOOT_STRAPPED;
}

void
uma_startup1(void)
{

#ifdef DIAGNOSTIC
	printf("Entering %s with %d boot pages left\n", __func__, boot_pages);
#endif
	booted = BOOT_PAGEALLOC;
}

void
uma_startup2(void)
{

#ifdef DIAGNOSTIC
	printf("Entering %s with %d boot pages left\n", __func__, boot_pages);
#endif
	booted = BOOT_BUCKETS;
	sx_init(&uma_drain_lock, "umadrain");
	bucket_enable();
}

/*
 * Initialize our callout handle
 *
 */
static void
uma_startup3(void)
{

#ifdef INVARIANTS
	TUNABLE_INT_FETCH("vm.debug.divisor", &dbg_divisor);
	uma_dbg_cnt = counter_u64_alloc(M_WAITOK);
	uma_skip_cnt = counter_u64_alloc(M_WAITOK);
#endif
	callout_init(&uma_callout, 1);
	callout_reset(&uma_callout, UMA_TIMEOUT * hz, uma_timeout, NULL);
	booted = BOOT_RUNNING;
}

static uma_keg_t
uma_kcreate(uma_zone_t zone, size_t size, uma_init uminit, uma_fini fini,
		int align, uint32_t flags)
{
	struct uma_kctor_args args;

	args.size = size;
	args.uminit = uminit;
	args.fini = fini;
	args.align = (align == UMA_ALIGN_CACHE) ? uma_align_cache : align;
	args.flags = flags;
	args.zone = zone;
	return (zone_alloc_item(kegs, &args, UMA_ANYDOMAIN, M_WAITOK));
}

/* Public functions */
/* See uma.h */
void
uma_set_align(int align)
{

	if (align != UMA_ALIGN_CACHE)
		uma_align_cache = align;
}

/* See uma.h */
uma_zone_t
uma_zcreate(const char *name, size_t size, uma_ctor ctor, uma_dtor dtor,
		uma_init uminit, uma_fini fini, int align, uint32_t flags)

{
	struct uma_zctor_args args;
	uma_zone_t res;
	bool locked;

	KASSERT(powerof2(align + 1), ("invalid zone alignment %d for \"%s\"",
	    align, name));

	/* This stuff is essential for the zone ctor */
	memset(&args, 0, sizeof(args));
	args.name = name;
	args.size = size;
	args.ctor = ctor;
	args.dtor = dtor;
	args.uminit = uminit;
	args.fini = fini;
#ifdef  INVARIANTS
	/*
	 * If a zone is being created with an empty constructor and
	 * destructor, pass UMA constructor/destructor which checks for
	 * memory use after free.
	 */
	if ((!(flags & (UMA_ZONE_ZINIT | UMA_ZONE_NOFREE))) &&
	    ctor == NULL && dtor == NULL && uminit == NULL && fini == NULL) {
		args.ctor = trash_ctor;
		args.dtor = trash_dtor;
		args.uminit = trash_init;
		args.fini = trash_fini;
	}
#endif
	args.align = align;
	args.flags = flags;
	args.keg = NULL;

	if (booted < BOOT_BUCKETS) {
		locked = false;
	} else {
		sx_slock(&uma_drain_lock);
		locked = true;
	}
	res = zone_alloc_item(zones, &args, UMA_ANYDOMAIN, M_WAITOK);
	if (locked)
		sx_sunlock(&uma_drain_lock);
	return (res);
}

/* See uma.h */
uma_zone_t
uma_zsecond_create(char *name, uma_ctor ctor, uma_dtor dtor,
		    uma_init zinit, uma_fini zfini, uma_zone_t master)
{
	struct uma_zctor_args args;
	uma_keg_t keg;
	uma_zone_t res;
	bool locked;

	keg = master->uz_keg;
	memset(&args, 0, sizeof(args));
	args.name = name;
	args.size = keg->uk_size;
	args.ctor = ctor;
	args.dtor = dtor;
	args.uminit = zinit;
	args.fini = zfini;
	args.align = keg->uk_align;
	args.flags = keg->uk_flags | UMA_ZONE_SECONDARY;
	args.keg = keg;

	if (booted < BOOT_BUCKETS) {
		locked = false;
	} else {
		sx_slock(&uma_drain_lock);
		locked = true;
	}
	/* XXX Attaches only one keg of potentially many. */
	res = zone_alloc_item(zones, &args, UMA_ANYDOMAIN, M_WAITOK);
	if (locked)
		sx_sunlock(&uma_drain_lock);
	return (res);
}

/* See uma.h */
uma_zone_t
uma_zcache_create(char *name, int size, uma_ctor ctor, uma_dtor dtor,
		    uma_init zinit, uma_fini zfini, uma_import zimport,
		    uma_release zrelease, void *arg, int flags)
{
	struct uma_zctor_args args;

	memset(&args, 0, sizeof(args));
	args.name = name;
	args.size = size;
	args.ctor = ctor;
	args.dtor = dtor;
	args.uminit = zinit;
	args.fini = zfini;
	args.import = zimport;
	args.release = zrelease;
	args.arg = arg;
	args.align = 0;
	args.flags = flags;

	return (zone_alloc_item(zones, &args, UMA_ANYDOMAIN, M_WAITOK));
}

/* See uma.h */
void
uma_zdestroy(uma_zone_t zone)
{

	sx_slock(&uma_drain_lock);
	zone_free_item(zones, zone, NULL, SKIP_NONE);
	sx_sunlock(&uma_drain_lock);
}

void
uma_zwait(uma_zone_t zone)
{
	void *item;

	item = uma_zalloc_arg(zone, NULL, M_WAITOK);
	uma_zfree(zone, item);
}

void *
uma_zalloc_pcpu_arg(uma_zone_t zone, void *udata, int flags)
{
	void *item;
#ifdef SMP
	int i;

	MPASS(zone->uz_flags & UMA_ZONE_PCPU);
#endif
	item = uma_zalloc_arg(zone, udata, flags & ~M_ZERO);
	if (item != NULL && (flags & M_ZERO)) {
#ifdef SMP
		for (i = 0; i <= mp_maxid; i++)
			bzero(zpcpu_get_cpu(item, i), zone->uz_size);
#else
		bzero(item, zone->uz_size);
#endif
	}
	return (item);
}

/*
 * A stub while both regular and pcpu cases are identical.
 */
void
uma_zfree_pcpu_arg(uma_zone_t zone, void *item, void *udata)
{

#ifdef SMP
	MPASS(zone->uz_flags & UMA_ZONE_PCPU);
#endif
	uma_zfree_arg(zone, item, udata);
}

/* See uma.h */
void *
uma_zalloc_arg(uma_zone_t zone, void *udata, int flags)
{
	uma_zone_domain_t zdom;
	uma_bucket_t bucket;
	uma_cache_t cache;
	void *item;
	int cpu, domain, lockfail, max;
#ifdef INVARIANTS
	bool skipdbg;
#endif

	/* Enable entropy collection for RANDOM_ENABLE_UMA kernel option */
	random_harvest_fast_uma(&zone, sizeof(zone), RANDOM_UMA);

	/* This is the fast path allocation */
	CTR4(KTR_UMA, "uma_zalloc_arg thread %x zone %s(%p) flags %d",
	    curthread, zone->uz_name, zone, flags);

	if (flags & M_WAITOK) {
		WITNESS_WARN(WARN_GIANTOK | WARN_SLEEPOK, NULL,
		    "uma_zalloc_arg: zone \"%s\"", zone->uz_name);
	}
	KASSERT((flags & M_EXEC) == 0, ("uma_zalloc_arg: called with M_EXEC"));
	KASSERT(curthread->td_critnest == 0 || SCHEDULER_STOPPED(),
	    ("uma_zalloc_arg: called with spinlock or critical section held"));
	if (zone->uz_flags & UMA_ZONE_PCPU)
		KASSERT((flags & M_ZERO) == 0, ("allocating from a pcpu zone "
		    "with M_ZERO passed"));

#ifdef DEBUG_MEMGUARD
	if (memguard_cmp_zone(zone)) {
		item = memguard_alloc(zone->uz_size, flags);
		if (item != NULL) {
			if (zone->uz_init != NULL &&
			    zone->uz_init(item, zone->uz_size, flags) != 0)
				return (NULL);
			if (zone->uz_ctor != NULL &&
			    zone->uz_ctor(item, zone->uz_size, udata,
			    flags) != 0) {
			    	zone->uz_fini(item, zone->uz_size);
				return (NULL);
			}
			return (item);
		}
		/* This is unfortunate but should not be fatal. */
	}
#endif
	/*
	 * If possible, allocate from the per-CPU cache.  There are two
	 * requirements for safe access to the per-CPU cache: (1) the thread
	 * accessing the cache must not be preempted or yield during access,
	 * and (2) the thread must not migrate CPUs without switching which
	 * cache it accesses.  We rely on a critical section to prevent
	 * preemption and migration.  We release the critical section in
	 * order to acquire the zone mutex if we are unable to allocate from
	 * the current cache; when we re-acquire the critical section, we
	 * must detect and handle migration if it has occurred.
	 */
zalloc_restart:
	critical_enter();
	cpu = curcpu;
	cache = &zone->uz_cpu[cpu];

zalloc_start:
	bucket = cache->uc_allocbucket;
	if (bucket != NULL && bucket->ub_cnt > 0) {
		bucket->ub_cnt--;
		item = bucket->ub_bucket[bucket->ub_cnt];
#ifdef INVARIANTS
		bucket->ub_bucket[bucket->ub_cnt] = NULL;
#endif
		KASSERT(item != NULL, ("uma_zalloc: Bucket pointer mangled."));
		cache->uc_allocs++;
		critical_exit();
#ifdef INVARIANTS
		skipdbg = uma_dbg_zskip(zone, item);
#endif
		if (zone->uz_ctor != NULL &&
#ifdef INVARIANTS
		    (!skipdbg || zone->uz_ctor != trash_ctor ||
		    zone->uz_dtor != trash_dtor) &&
#endif
		    zone->uz_ctor(item, zone->uz_size, udata, flags) != 0) {
			atomic_add_long(&zone->uz_fails, 1);
			zone_free_item(zone, item, udata, SKIP_DTOR);
			return (NULL);
		}
#ifdef INVARIANTS
		if (!skipdbg)
			uma_dbg_alloc(zone, NULL, item);
#endif
		if (flags & M_ZERO)
			uma_zero_item(item, zone);
		return (item);
	}

	/*
	 * We have run out of items in our alloc bucket.
	 * See if we can switch with our free bucket.
	 */
	bucket = cache->uc_freebucket;
	if (bucket != NULL && bucket->ub_cnt > 0) {
		CTR2(KTR_UMA,
		    "uma_zalloc: zone %s(%p) swapping empty with alloc",
		    zone->uz_name, zone);
		cache->uc_freebucket = cache->uc_allocbucket;
		cache->uc_allocbucket = bucket;
		goto zalloc_start;
	}

	/*
	 * Discard any empty allocation bucket while we hold no locks.
	 */
	bucket = cache->uc_allocbucket;
	cache->uc_allocbucket = NULL;
	critical_exit();
	if (bucket != NULL)
		bucket_free(zone, bucket, udata);

	if (zone->uz_flags & UMA_ZONE_NUMA) {
		domain = PCPU_GET(domain);
		if (VM_DOMAIN_EMPTY(domain))
			domain = UMA_ANYDOMAIN;
	} else
		domain = UMA_ANYDOMAIN;

	/* Short-circuit for zones without buckets and low memory. */
	if (zone->uz_count == 0 || bucketdisable)
		goto zalloc_item;

	/*
	 * Attempt to retrieve the item from the per-CPU cache has failed, so
	 * we must go back to the zone.  This requires the zone lock, so we
	 * must drop the critical section, then re-acquire it when we go back
	 * to the cache.  Since the critical section is released, we may be
	 * preempted or migrate.  As such, make sure not to maintain any
	 * thread-local state specific to the cache from prior to releasing
	 * the critical section.
	 */
	lockfail = 0;
	if (ZONE_TRYLOCK(zone) == 0) {
		/* Record contention to size the buckets. */
		ZONE_LOCK(zone);
		lockfail = 1;
	}
	critical_enter();
	cpu = curcpu;
	cache = &zone->uz_cpu[cpu];

	/* See if we lost the race to fill the cache. */
	if (cache->uc_allocbucket != NULL) {
		ZONE_UNLOCK(zone);
		goto zalloc_start;
	}

	/*
	 * Check the zone's cache of buckets.
	 */
	if (domain == UMA_ANYDOMAIN)
		zdom = &zone->uz_domain[0];
	else
		zdom = &zone->uz_domain[domain];
	if ((bucket = LIST_FIRST(&zdom->uzd_buckets)) != NULL) {
		KASSERT(bucket->ub_cnt != 0,
		    ("uma_zalloc_arg: Returning an empty bucket."));

		zone_remove_bucket(zone, bucket);
		cache->uc_allocbucket = bucket;
		ZONE_UNLOCK(zone);
		goto zalloc_start;
	}
	/* We are no longer associated with this CPU. */
	critical_exit();

	/*
	 * We bump the uz count when the cache size is insufficient to
	 * handle the working set.
	 */
	if (lockfail && zone->uz_count < zone->uz_count_max)
		zone->uz_count++;

	/*
	 * Short-circuit if we can't allocate more buckets.
	 */
	if (zone->uz_bktcount >= zone->uz_bktmax) {
		ZONE_UNLOCK(zone);
		goto zalloc_item;
	}

	if (zone->uz_maxitems) {
		if (zone->uz_items >= zone->uz_maxitems) {
			zone_log_warning(zone);
			zone_maxaction(zone);
			if (flags & M_NOWAIT) {
				ZONE_UNLOCK(zone);
				return (NULL);
			}
			zone->uz_sleeps++;
			zone->uz_sleepers++;
			msleep(zone, zone->uz_lockptr, PVM, "zonelimit", 0);
			zone->uz_sleepers--;
			if (zone->uz_items >= zone->uz_maxitems) {
				ZONE_UNLOCK(zone);
				goto zalloc_restart;
			}
		}
		max = MIN(zone->uz_count, zone->uz_maxitems - zone->uz_items);
	} else
		max = zone->uz_count;
	zone->uz_items += max;
	if (zone->uz_sleepers && zone->uz_items < zone->uz_maxitems)
		wakeup_one(zone);
	ZONE_UNLOCK(zone);

	/*
	 * Now lets just fill a bucket and put it on the free list.  If that
	 * works we'll restart the allocation from the beginning and it
	 * will use the just filled bucket.
	 */
	/* Don't wait for buckets, preserve caller's NOVM setting. */
	bucket = bucket_alloc(zone, udata, M_NOWAIT | (flags & M_NOVM));
	if (bucket == NULL) {
		/* QQQ count */
		ZONE_LOCK(zone);
		zone->uz_items -= max;
		ZONE_UNLOCK(zone);
		goto zalloc_item;
	}

	bucket->ub_cnt = zone->uz_import(zone->uz_arg, bucket->ub_bucket,
	    MIN(bucket->ub_entries, max), domain, flags);

	/*
	 * Initialize the memory if necessary.
	 */
	if (bucket->ub_cnt != 0 && zone->uz_init != NULL) {
		int i;

		for (i = 0; i < bucket->ub_cnt; i++)
			if (zone->uz_init(bucket->ub_bucket[i], zone->uz_size,
			    flags) != 0)
				break;
		/*
		 * If we couldn't initialize the whole bucket, put the
		 * rest back onto the freelist.
		 */
		if (i != bucket->ub_cnt) {
			/* QQQ count */
			zone->uz_release(zone->uz_arg, &bucket->ub_bucket[i],
			    bucket->ub_cnt - i);
#ifdef INVARIANTS
			bzero(&bucket->ub_bucket[i],
			    sizeof(void *) * (bucket->ub_cnt - i));
#endif
			bucket->ub_cnt = i;
		}
	}

	/*
	 * Check if bucket_alloc() returned a strange bucket or
	 * we reduced ub_cnt due to failed uz_init.
	 */
	if (bucket->ub_cnt < max) {
		/* QQQ count */
		ZONE_LOCK(zone);
		zone->uz_items -= max - bucket->ub_cnt;
		if (zone->uz_sleepers > 0 &&
		    zone->uz_items < zone->uz_maxitems)
			wakeup_one(zone);
		ZONE_UNLOCK(zone);
		if (bucket->ub_cnt == 0) {
			bucket_free(zone, bucket, udata);
			atomic_add_long(&zone->uz_fails, 1);
			goto zalloc_item;
		}
	}

	CTR3(KTR_UMA, "uma_zalloc: zone %s(%p) bucket zone returned %p",
	    zone->uz_name, zone, bucket);
	if (bucket != NULL) {
		ZONE_LOCK(zone);
		critical_enter();
		cpu = curcpu;
		cache = &zone->uz_cpu[cpu];
		/*
		 * See if we lost the race or were migrated.  Cache the
		 * initialized bucket to make this less likely or claim
		 * the memory directly.
		 */
		if (cache->uc_allocbucket == NULL &&
		    ((zone->uz_flags & UMA_ZONE_NUMA) == 0 ||
		    domain == PCPU_GET(domain))) {
			cache->uc_allocbucket = bucket;
<<<<<<< HEAD
		} else if (zone->uz_bktcount >= zone->uz_bktmax) {
=======
		} else if ((zone->uz_flags & UMA_ZONE_NOBUCKETCACHE) != 0) {
>>>>>>> f931b753
			critical_exit();
			ZONE_UNLOCK(zone);
			bucket_drain(zone, bucket);
			bucket_free(zone, bucket, udata);
			goto zalloc_restart;
		} else
<<<<<<< HEAD
			zone_cache_bucket(zone, domain, bucket);
=======
			LIST_INSERT_HEAD(&zdom->uzd_buckets, bucket, ub_link);
>>>>>>> f931b753
		ZONE_UNLOCK(zone);
		goto zalloc_start;
	}

	/*
	 * We may not be able to get a bucket so return an actual item.
	 */
zalloc_item:
	item = zone_alloc_item(zone, udata, domain, flags);

	return (item);
}

void *
uma_zalloc_domain(uma_zone_t zone, void *udata, int domain, int flags)
{

	/* Enable entropy collection for RANDOM_ENABLE_UMA kernel option */
	random_harvest_fast_uma(&zone, sizeof(zone), RANDOM_UMA);

	/* This is the fast path allocation */
	CTR5(KTR_UMA,
	    "uma_zalloc_domain thread %x zone %s(%p) domain %d flags %d",
	    curthread, zone->uz_name, zone, domain, flags);

	if (flags & M_WAITOK) {
		WITNESS_WARN(WARN_GIANTOK | WARN_SLEEPOK, NULL,
		    "uma_zalloc_domain: zone \"%s\"", zone->uz_name);
	}
	KASSERT(curthread->td_critnest == 0 || SCHEDULER_STOPPED(),
	    ("uma_zalloc_domain: called with spinlock or critical section held"));

	return (zone_alloc_item(zone, udata, domain, flags));
}

/*
 * Find a slab with some space.  Prefer slabs that are partially used over those
 * that are totally full.  This helps to reduce fragmentation.
 *
 * If 'rr' is 1, search all domains starting from 'domain'.  Otherwise check
 * only 'domain'.
 */
static uma_slab_t
<<<<<<< HEAD
keg_first_slab(uma_keg_t keg, uma_zone_t zone, int domain, int rr)
=======
keg_first_slab(uma_keg_t keg, int domain, bool rr)
>>>>>>> f931b753
{
	uma_domain_t dom;
	uma_slab_t slab;
	int start;

	KASSERT(domain >= 0 && domain < vm_ndomains,
	    ("keg_first_slab: domain %d out of range", domain));
	mtx_assert(&keg->uk_lock, MA_OWNED);
	MPASS(zone->uz_lockptr == &keg->uk_lock);

	slab = NULL;
	start = domain;
	do {
		dom = &keg->uk_domain[domain];
		if (!LIST_EMPTY(&dom->ud_part_slab))
			return (LIST_FIRST(&dom->ud_part_slab));
		if (!LIST_EMPTY(&dom->ud_free_slab)) {
			slab = LIST_FIRST(&dom->ud_free_slab);
			LIST_REMOVE(slab, us_link);
			LIST_INSERT_HEAD(&dom->ud_part_slab, slab, us_link);
			return (slab);
		}
		if (rr)
			domain = (domain + 1) % vm_ndomains;
	} while (domain != start);

	return (NULL);
}

static uma_slab_t
keg_fetch_free_slab(uma_keg_t keg, int domain, bool rr, int flags)
{
	uint32_t reserve;

	mtx_assert(&keg->uk_lock, MA_OWNED);

	reserve = (flags & M_USE_RESERVE) != 0 ? 0 : keg->uk_reserve;
	if (keg->uk_free <= reserve)
		return (NULL);
	return (keg_first_slab(keg, domain, rr));
}

static uma_slab_t
keg_fetch_slab(uma_keg_t keg, uma_zone_t zone, int rdomain, const int flags)
{
	struct vm_domainset_iter di;
	uma_domain_t dom;
	uma_slab_t slab;
	int aflags, domain;
	bool rr;

restart:
	mtx_assert(&keg->uk_lock, MA_OWNED);

	/*
	 * Use the keg's policy if upper layers haven't already specified a
	 * domain (as happens with first-touch zones).
	 *
	 * To avoid races we run the iterator with the keg lock held, but that
	 * means that we cannot allow the vm_domainset layer to sleep.  Thus,
	 * clear M_WAITOK and handle low memory conditions locally.
	 */
	rr = rdomain == UMA_ANYDOMAIN;
	if (rr) {
		aflags = (flags & ~M_WAITOK) | M_NOWAIT;
		vm_domainset_iter_policy_ref_init(&di, &keg->uk_dr, &domain,
		    &aflags);
	} else {
		aflags = flags;
		domain = rdomain;
	}

<<<<<<< HEAD
again:
	do {
		if (keg->uk_free > reserve &&
		    (slab = keg_first_slab(keg, zone, domain, rr)) != NULL) {
=======
	for (;;) {
		slab = keg_fetch_free_slab(keg, domain, rr, flags);
		if (slab != NULL) {
>>>>>>> f931b753
			MPASS(slab->us_keg == keg);
			return (slab);
		}

		/*
		 * M_NOVM means don't ask at all!
		 */
		if (flags & M_NOVM)
			break;

<<<<<<< HEAD
		/* XXXGL: previous place of uk_maxpages check */
		KASSERT(zone->uz_maxitems == 0 ||
		    zone->uz_items <= zone->uz_maxitems,
		    ("%s: zone %p overflow", __func__, zone));

		slab = keg_alloc_slab(keg, zone, domain, allocflags);
=======
		if (keg->uk_maxpages && keg->uk_pages >= keg->uk_maxpages) {
			keg->uk_flags |= UMA_ZFLAG_FULL;
			/*
			 * If this is not a multi-zone, set the FULL bit.
			 * Otherwise slab_multi() takes care of it.
			 */
			if ((zone->uz_flags & UMA_ZFLAG_MULTI) == 0) {
				zone->uz_flags |= UMA_ZFLAG_FULL;
				zone_log_warning(zone);
				zone_maxaction(zone);
			}
			if (flags & M_NOWAIT)
				return (NULL);
			zone->uz_sleeps++;
			msleep(keg, &keg->uk_lock, PVM, "keglimit", 0);
			continue;
		}
		slab = keg_alloc_slab(keg, zone, domain, aflags);
>>>>>>> f931b753
		/*
		 * If we got a slab here it's safe to mark it partially used
		 * and return.  We assume that the caller is going to remove
		 * at least one item.
		 */
		if (slab) {
			MPASS(slab->us_keg == keg);
			dom = &keg->uk_domain[slab->us_domain];
			LIST_INSERT_HEAD(&dom->ud_part_slab, slab, us_link);
			return (slab);
		}
<<<<<<< HEAD
		KASSERT((flags & M_WAITOK) == 0,
		    ("%s: keg_alloc_slab returns NULL", __func__));
		if (rr) {
			do {
				domain = (domain + 1) % vm_ndomains;
			} while (VM_DOMAIN_EMPTY(domain) && domain != start);
=======
		KEG_LOCK(keg);
		if (rr && vm_domainset_iter_policy(&di, &domain) != 0) {
			if ((flags & M_WAITOK) != 0) {
				KEG_UNLOCK(keg);
				vm_wait_doms(&keg->uk_dr.dr_policy->ds_mask);
				KEG_LOCK(keg);
				goto restart;
			}
			break;
>>>>>>> f931b753
		}
	}

	/*
	 * We might not have been able to get a slab but another cpu
	 * could have while we were unlocked.  Check again before we
	 * fail.
	 */
<<<<<<< HEAD
	if (keg->uk_free > reserve &&
	    (slab = keg_first_slab(keg, zone, domain, rr)) != NULL) {
=======
	if ((slab = keg_fetch_free_slab(keg, domain, rr, flags)) != NULL) {
>>>>>>> f931b753
		MPASS(slab->us_keg == keg);
		return (slab);
	}
	return (NULL);
}

static uma_slab_t
zone_fetch_slab(uma_zone_t zone, uma_keg_t keg, int domain, int flags)
{
	uma_slab_t slab;

	if (keg == NULL) {
		keg = zone->uz_keg;
		KEG_LOCK(keg);
	}

	for (;;) {
		slab = keg_fetch_slab(keg, zone, domain, flags);
		if (slab)
			return (slab);
		if (flags & (M_NOWAIT | M_NOVM))
			break;
	}
	KEG_UNLOCK(keg);
	return (NULL);
}

static void *
slab_alloc_item(uma_keg_t keg, uma_slab_t slab)
{
	uma_domain_t dom;
	void *item;
	uint8_t freei;

	MPASS(keg == slab->us_keg);
	mtx_assert(&keg->uk_lock, MA_OWNED);

	freei = BIT_FFS(SLAB_SETSIZE, &slab->us_free) - 1;
	BIT_CLR(SLAB_SETSIZE, freei, &slab->us_free);
	item = slab->us_data + (keg->uk_rsize * freei);
	slab->us_freecount--;
	keg->uk_free--;

	/* Move this slab to the full list */
	if (slab->us_freecount == 0) {
		LIST_REMOVE(slab, us_link);
		dom = &keg->uk_domain[slab->us_domain];
		LIST_INSERT_HEAD(&dom->ud_full_slab, slab, us_link);
	}

	return (item);
}

static int
zone_import(uma_zone_t zone, void **bucket, int max, int domain, int flags)
{
	uma_slab_t slab;
	uma_keg_t keg;
#ifdef NUMA
	int stripe;
#endif
	int i;

	slab = NULL;
	keg = NULL;
	/* Try to keep the buckets totally full */
	for (i = 0; i < max; ) {
		if ((slab = zone->uz_slab(zone, keg, domain, flags)) == NULL)
			break;
		keg = slab->us_keg;
#ifdef NUMA
		stripe = howmany(max, vm_ndomains);
#endif
		while (slab->us_freecount && i < max) { 
			bucket[i++] = slab_alloc_item(keg, slab);
			if (keg->uk_free <= keg->uk_reserve)
				break;
#ifdef NUMA
			/*
			 * If the zone is striped we pick a new slab for every
			 * N allocations.  Eliminating this conditional will
			 * instead pick a new domain for each bucket rather
			 * than stripe within each bucket.  The current option
			 * produces more fragmentation and requires more cpu
			 * time but yields better distribution.
			 */
			if ((zone->uz_flags & UMA_ZONE_NUMA) == 0 &&
			    vm_ndomains > 1 && --stripe == 0)
				break;
#endif
		}
		/* Don't block if we allocated any successfully. */
		flags &= ~M_WAITOK;
		flags |= M_NOWAIT;
	}
	if (slab != NULL)
		KEG_UNLOCK(keg);

	return i;
}

/*
 * Allocates a single item from a zone.
 *
 * Arguments
 *	zone   The zone to alloc for.
 *	udata  The data to be passed to the constructor.
 *	domain The domain to allocate from or UMA_ANYDOMAIN.
 *	flags  M_WAITOK, M_NOWAIT, M_ZERO.
 *
 * Returns
 *	NULL if there is no memory and M_NOWAIT is set
 *	An item if successful
 */

static void *
zone_alloc_item(uma_zone_t zone, void *udata, int domain, int flags)
{
	void *item;
#ifdef INVARIANTS
	bool skipdbg;
#endif

	ZONE_LOCK(zone);
	if (zone->uz_maxitems && zone->uz_items >= zone->uz_maxitems) {
		zone_log_warning(zone);
		zone_maxaction(zone);
		if (flags & M_NOWAIT) {
			ZONE_UNLOCK(zone);
			return (NULL);
		}
		zone->uz_sleeps++;
		zone->uz_sleepers++;
		msleep(zone, zone->uz_lockptr, PVM, "zonelimit", 0);
		KASSERT(zone->uz_items < zone->uz_maxitems,
		    ("%s: woke up with full zone %p", __func__, zone));
		zone->uz_sleepers--;
	}
	zone->uz_items++;
	zone->uz_allocs++;
	if (zone->uz_sleepers && zone->uz_items < zone->uz_maxitems)
		wakeup_one(zone);
	ZONE_UNLOCK(zone);

	if (domain != UMA_ANYDOMAIN) {
		/* avoid allocs targeting empty domains */
		if (VM_DOMAIN_EMPTY(domain))
			domain = UMA_ANYDOMAIN;
	}
	item = NULL;
	if (zone->uz_import(zone->uz_arg, &item, 1, domain, flags) != 1)
		goto fail;

#ifdef INVARIANTS
	skipdbg = uma_dbg_zskip(zone, item);
#endif
	/*
	 * We have to call both the zone's init (not the keg's init)
	 * and the zone's ctor.  This is because the item is going from
	 * a keg slab directly to the user, and the user is expecting it
	 * to be both zone-init'd as well as zone-ctor'd.
	 */
	if (zone->uz_init != NULL) {
		if (zone->uz_init(item, zone->uz_size, flags) != 0) {
			zone_free_item(zone, item, udata, SKIP_FINI);
			goto fail;
		}
	}
	if (zone->uz_ctor != NULL &&
#ifdef INVARIANTS
	    (!skipdbg || zone->uz_ctor != trash_ctor ||
	    zone->uz_dtor != trash_dtor) &&
#endif
	    zone->uz_ctor(item, zone->uz_size, udata, flags) != 0) {
		zone_free_item(zone, item, udata, SKIP_DTOR);
		goto fail;
	}
#ifdef INVARIANTS
	if (!skipdbg)
		uma_dbg_alloc(zone, NULL, item);
#endif
	if (flags & M_ZERO)
		uma_zero_item(item, zone);

	CTR3(KTR_UMA, "zone_alloc_item item %p from %s(%p)", item,
	    zone->uz_name, zone);

	return (item);

fail:
	CTR2(KTR_UMA, "zone_alloc_item failed from %s(%p)",
	    zone->uz_name, zone);
	ZONE_LOCK(zone);
	zone->uz_items--;
	zone->uz_allocs--;
	ZONE_UNLOCK(zone);
	atomic_add_long(&zone->uz_fails, 1);
	return (NULL);
}

/* See uma.h */
void
uma_zfree_arg(uma_zone_t zone, void *item, void *udata)
{
	uma_cache_t cache;
	uma_bucket_t bucket;
	uma_zone_domain_t zdom;
	int cpu, domain;
	bool lockfail, locked;
#ifdef INVARIANTS
	bool skipdbg;
#endif

	/* Enable entropy collection for RANDOM_ENABLE_UMA kernel option */
	random_harvest_fast_uma(&zone, sizeof(zone), RANDOM_UMA);

	CTR2(KTR_UMA, "uma_zfree_arg thread %x zone %s", curthread,
	    zone->uz_name);

	KASSERT(curthread->td_critnest == 0 || SCHEDULER_STOPPED(),
	    ("uma_zfree_arg: called with spinlock or critical section held"));

        /* uma_zfree(..., NULL) does nothing, to match free(9). */
        if (item == NULL)
                return;
#ifdef DEBUG_MEMGUARD
	if (is_memguard_addr(item)) {
		if (zone->uz_dtor != NULL)
			zone->uz_dtor(item, zone->uz_size, udata);
		if (zone->uz_fini != NULL)
			zone->uz_fini(item, zone->uz_size);
		memguard_free(item);
		return;
	}
#endif
#ifdef INVARIANTS
	skipdbg = uma_dbg_zskip(zone, item);
	if (skipdbg == false) {
		if (zone->uz_flags & UMA_ZONE_MALLOC)
			uma_dbg_free(zone, udata, item);
		else
			uma_dbg_free(zone, NULL, item);
	}
	if (zone->uz_dtor != NULL && (!skipdbg ||
	    zone->uz_dtor != trash_dtor || zone->uz_ctor != trash_ctor))
#else
	if (zone->uz_dtor != NULL)
#endif
		zone->uz_dtor(item, zone->uz_size, udata);

	/*
	 * If possible, free to the per-CPU cache.  There are two
	 * requirements for safe access to the per-CPU cache: (1) the thread
	 * accessing the cache must not be preempted or yield during access,
	 * and (2) the thread must not migrate CPUs without switching which
	 * cache it accesses.  We rely on a critical section to prevent
	 * preemption and migration.  We release the critical section in
	 * order to acquire the zone mutex if we are unable to free to the
	 * current cache; when we re-acquire the critical section, we must
	 * detect and handle migration if it has occurred.
	 */
	locked = false;
zfree_restart:
	critical_enter();
	cpu = curcpu;
	cache = &zone->uz_cpu[cpu];

zfree_start:
	/*
	 * Try to free into the allocbucket first to give LIFO ordering
	 * for cache-hot datastructures.  Spill over into the freebucket
	 * if necessary.  Alloc will swap them if one runs dry.
	 */
	bucket = cache->uc_allocbucket;
	if (bucket == NULL || bucket->ub_cnt >= bucket->ub_entries)
		bucket = cache->uc_freebucket;
	if (bucket != NULL && bucket->ub_cnt < bucket->ub_entries) {
		KASSERT(bucket->ub_bucket[bucket->ub_cnt] == NULL,
		    ("uma_zfree: Freeing to non free bucket index."));
		bucket->ub_bucket[bucket->ub_cnt] = item;
		bucket->ub_cnt++;
		cache->uc_frees++;
		critical_exit();
		if (locked)
			ZONE_UNLOCK(zone);
		return;
	}

	/*
	 * We must go back the zone, which requires acquiring the zone lock,
	 * which in turn means we must release and re-acquire the critical
	 * section.  Since the critical section is released, we may be
	 * preempted or migrate.  As such, make sure not to maintain any
	 * thread-local state specific to the cache from prior to releasing
	 * the critical section.
	 */
	critical_exit();
	if (zone->uz_count == 0 || bucketdisable)
		goto zfree_item;

	lockfail = false;
	if (!locked) {
		if (ZONE_TRYLOCK(zone) == 0) {
			/* Record contention to size the buckets. */
			ZONE_LOCK(zone);
			lockfail = true;
		}
		locked = true;
	}
	/*
	 * Now we got the lock, check for sleepers and give a chance to
	 * first one to allocate. If item will end up on CPU cache,
	 * and they will wake up on wrong CPU, then they will go back
	 * to sleep.
	 */
	if (zone->uz_sleepers)
		wakeup_one(zone);
	critical_enter();
	cpu = curcpu;
	cache = &zone->uz_cpu[cpu];

	bucket = cache->uc_freebucket;
	if (bucket != NULL && bucket->ub_cnt < bucket->ub_entries)
		goto zfree_start;
	cache->uc_freebucket = NULL;
	/* We are no longer associated with this CPU. */
	critical_exit();

	if ((zone->uz_flags & UMA_ZONE_NUMA) != 0) {
		domain = PCPU_GET(domain);
		if (VM_DOMAIN_EMPTY(domain))
			domain = UMA_ANYDOMAIN;
	} else
		domain = 0;
	zdom = &zone->uz_domain[0];

	/* Can we throw this on the zone full list? */
	if (bucket != NULL) {
		CTR3(KTR_UMA,
		    "uma_zfree: zone %s(%p) putting bucket %p on free list",
		    zone->uz_name, zone, bucket);
		/* ub_cnt is pointing to the last free item */
		KASSERT(bucket->ub_cnt == bucket->ub_entries,
		    ("uma_zfree: Attempting to insert not full bucket onto the full list.\n"));
		if (zone->uz_bktcount >= zone->uz_bktmax) {
			ZONE_UNLOCK(zone);
			locked = false;
			bucket_drain(zone, bucket);
			bucket_free(zone, bucket, udata);
			goto zfree_restart;
		} else
			zone_cache_bucket(zone, domain, bucket);
	}

	/*
	 * We bump the uz count when the cache size is insufficient to
	 * handle the working set.
	 */
	if (lockfail && zone->uz_count < zone->uz_count_max)
		zone->uz_count++;
	ZONE_UNLOCK(zone);
	locked = false;

	bucket = bucket_alloc(zone, udata, M_NOWAIT);
	CTR3(KTR_UMA, "uma_zfree: zone %s(%p) allocated bucket %p",
	    zone->uz_name, zone, bucket);
	if (bucket) {
		critical_enter();
		cpu = curcpu;
		cache = &zone->uz_cpu[cpu];
		if (cache->uc_freebucket == NULL &&
		    ((zone->uz_flags & UMA_ZONE_NUMA) == 0 ||
		    domain == PCPU_GET(domain))) {
			cache->uc_freebucket = bucket;
			goto zfree_start;
		}
		/*
		 * We lost the race, start over.  We have to drop our
		 * critical section to free the bucket.
		 */
		critical_exit();
		bucket_free(zone, bucket, udata);
		goto zfree_restart;
	}

	/*
	 * If nothing else caught this, we'll just do an internal free.
	 */
zfree_item:
	if (locked)
		ZONE_UNLOCK(zone);
	zone_free_item(zone, item, udata, SKIP_DTOR);
}

void
uma_zfree_domain(uma_zone_t zone, void *item, void *udata)
{

	/* Enable entropy collection for RANDOM_ENABLE_UMA kernel option */
	random_harvest_fast_uma(&zone, sizeof(zone), RANDOM_UMA);

	CTR2(KTR_UMA, "uma_zfree_domain thread %x zone %s", curthread,
	    zone->uz_name);

	KASSERT(curthread->td_critnest == 0 || SCHEDULER_STOPPED(),
	    ("uma_zfree_domain: called with spinlock or critical section held"));

        /* uma_zfree(..., NULL) does nothing, to match free(9). */
        if (item == NULL)
                return;
	zone_free_item(zone, item, udata, SKIP_NONE);
}

static void
slab_free_item(uma_keg_t keg, uma_zone_t zone, uma_slab_t slab, void *item)
{
	uma_domain_t dom;
	uint8_t freei;

	mtx_assert(&keg->uk_lock, MA_OWNED);
	MPASS(keg == slab->us_keg);
	MPASS(zone->uz_lockptr == &keg->uk_lock);

	dom = &keg->uk_domain[slab->us_domain];

	/* Do we need to remove from any lists? */
	if (slab->us_freecount+1 == keg->uk_ipers) {
		LIST_REMOVE(slab, us_link);
		LIST_INSERT_HEAD(&dom->ud_free_slab, slab, us_link);
	} else if (slab->us_freecount == 0) {
		LIST_REMOVE(slab, us_link);
		LIST_INSERT_HEAD(&dom->ud_part_slab, slab, us_link);
	}

	/* Slab management. */
	freei = ((uintptr_t)item - (uintptr_t)slab->us_data) / keg->uk_rsize;
	BIT_SET(SLAB_SETSIZE, freei, &slab->us_free);
	slab->us_freecount++;

	/* Keg statistics. */
	keg->uk_free++;
}

static void
zone_release(uma_zone_t zone, void **bucket, int cnt)
{
	void *item;
	uma_slab_t slab;
	uma_keg_t keg;
	uint8_t *mem;
	int i;

	keg = zone->uz_keg;
	KEG_LOCK(keg);
	for (i = 0; i < cnt; i++) {
		item = bucket[i];
		if (!(zone->uz_flags & UMA_ZONE_VTOSLAB)) {
			mem = (uint8_t *)((uintptr_t)item & (~UMA_SLAB_MASK));
			if (zone->uz_flags & UMA_ZONE_HASH) {
				slab = hash_sfind(&keg->uk_hash, mem);
			} else {
				mem += keg->uk_pgoff;
				slab = (uma_slab_t)mem;
			}
		} else {
			slab = vtoslab((vm_offset_t)item);
			if (slab->us_keg != keg) {
				KEG_UNLOCK(keg);
				keg = slab->us_keg;
				KEG_LOCK(keg);
			}
		}
		slab_free_item(keg, zone, slab, item);
		if (zone->uz_sleepers && zone->uz_items < zone->uz_maxitems)
			wakeup_one(zone);
	}
	KEG_UNLOCK(keg);
}

/*
 * Frees a single item to any zone.
 *
 * Arguments:
 *	zone   The zone to free to
 *	item   The item we're freeing
 *	udata  User supplied data for the dtor
 *	skip   Skip dtors and finis
 */
static void
zone_free_item(uma_zone_t zone, void *item, void *udata, enum zfreeskip skip)
{
#ifdef INVARIANTS
	bool skipdbg;

	skipdbg = uma_dbg_zskip(zone, item);
	if (skip == SKIP_NONE && !skipdbg) {
		if (zone->uz_flags & UMA_ZONE_MALLOC)
			uma_dbg_free(zone, udata, item);
		else
			uma_dbg_free(zone, NULL, item);
	}

	if (skip < SKIP_DTOR && zone->uz_dtor != NULL &&
	    (!skipdbg || zone->uz_dtor != trash_dtor ||
	    zone->uz_ctor != trash_ctor))
#else
	if (skip < SKIP_DTOR && zone->uz_dtor != NULL)
#endif
		zone->uz_dtor(item, zone->uz_size, udata);

	if (skip < SKIP_FINI && zone->uz_fini)
		zone->uz_fini(item, zone->uz_size);

	zone->uz_release(zone->uz_arg, &item, 1);

	ZONE_LOCK(zone);
	zone->uz_frees++;
	zone->uz_items--;
	if (zone->uz_sleepers && zone->uz_items < zone->uz_maxitems)
		wakeup_one(zone);
	ZONE_UNLOCK(zone);
}

/* See uma.h */
int
uma_zone_set_max(uma_zone_t zone, int nitems)
{
	struct uma_bucket_zone *ubz;

	/*
	 * If limit is very low we may need to limit how
	 * much items are allowed in CPU caches.
	 */
	ubz = &bucket_zones[0];
	for (; ubz->ubz_entries != 0; ubz++)
		if (ubz->ubz_entries * 2 * mp_ncpus > nitems)
			break;
	if (ubz == &bucket_zones[0])
		nitems = ubz->ubz_entries * 2 * mp_ncpus;
	else
		ubz--;

	ZONE_LOCK(zone);
	zone->uz_count_max = zone->uz_count = ubz->ubz_entries;
	if (zone->uz_count_min > zone->uz_count_max)
		zone->uz_count_min = zone->uz_count_max;
	zone->uz_maxitems = nitems;
	ZONE_UNLOCK(zone);

	return (nitems);
}

/* See uma.h */
int
uma_zone_set_maxcache(uma_zone_t zone, int nitems)
{

	ZONE_LOCK(zone);
	zone->uz_bktmax = nitems;
	ZONE_UNLOCK(zone);

	return (nitems);
}

/* See uma.h */
int
uma_zone_get_max(uma_zone_t zone)
{
	int nitems;

	ZONE_LOCK(zone);
	nitems = zone->uz_maxitems;
	ZONE_UNLOCK(zone);

	return (nitems);
}

/* See uma.h */
void
uma_zone_set_warning(uma_zone_t zone, const char *warning)
{

	ZONE_LOCK(zone);
	zone->uz_warning = warning;
	ZONE_UNLOCK(zone);
}

/* See uma.h */
void
uma_zone_set_maxaction(uma_zone_t zone, uma_maxaction_t maxaction)
{

	ZONE_LOCK(zone);
	TASK_INIT(&zone->uz_maxaction, 0, (task_fn_t *)maxaction, zone);
	ZONE_UNLOCK(zone);
}

/* See uma.h */
int
uma_zone_get_cur(uma_zone_t zone)
{
	int64_t nitems;
	u_int i;

	ZONE_LOCK(zone);
	nitems = zone->uz_allocs - zone->uz_frees;
	CPU_FOREACH(i) {
		/*
		 * See the comment in sysctl_vm_zone_stats() regarding the
		 * safety of accessing the per-cpu caches. With the zone lock
		 * held, it is safe, but can potentially result in stale data.
		 */
		nitems += zone->uz_cpu[i].uc_allocs -
		    zone->uz_cpu[i].uc_frees;
	}
	ZONE_UNLOCK(zone);

	return (nitems < 0 ? 0 : nitems);
}

/* See uma.h */
void
uma_zone_set_init(uma_zone_t zone, uma_init uminit)
{
	uma_keg_t keg;

	KEG_GET(zone, keg);
	KEG_LOCK(keg);
	KASSERT(keg->uk_pages == 0,
	    ("uma_zone_set_init on non-empty keg"));
	keg->uk_init = uminit;
	KEG_UNLOCK(keg);
}

/* See uma.h */
void
uma_zone_set_fini(uma_zone_t zone, uma_fini fini)
{
	uma_keg_t keg;

	KEG_GET(zone, keg);
	KEG_LOCK(keg);
	KASSERT(keg->uk_pages == 0,
	    ("uma_zone_set_fini on non-empty keg"));
	keg->uk_fini = fini;
	KEG_UNLOCK(keg);
}

/* See uma.h */
void
uma_zone_set_zinit(uma_zone_t zone, uma_init zinit)
{

	ZONE_LOCK(zone);
	KASSERT(zone->uz_keg->uk_pages == 0,
	    ("uma_zone_set_zinit on non-empty keg"));
	zone->uz_init = zinit;
	ZONE_UNLOCK(zone);
}

/* See uma.h */
void
uma_zone_set_zfini(uma_zone_t zone, uma_fini zfini)
{

	ZONE_LOCK(zone);
	KASSERT(zone->uz_keg->uk_pages == 0,
	    ("uma_zone_set_zfini on non-empty keg"));
	zone->uz_fini = zfini;
	ZONE_UNLOCK(zone);
}

/* See uma.h */
/* XXX uk_freef is not actually used with the zone locked */
void
uma_zone_set_freef(uma_zone_t zone, uma_free freef)
{
	uma_keg_t keg;

	KEG_GET(zone, keg);
	KASSERT(keg != NULL, ("uma_zone_set_freef: Invalid zone type"));
	KEG_LOCK(keg);
	keg->uk_freef = freef;
	KEG_UNLOCK(keg);
}

/* See uma.h */
/* XXX uk_allocf is not actually used with the zone locked */
void
uma_zone_set_allocf(uma_zone_t zone, uma_alloc allocf)
{
	uma_keg_t keg;

	KEG_GET(zone, keg);
	KEG_LOCK(keg);
	keg->uk_allocf = allocf;
	KEG_UNLOCK(keg);
}

/* See uma.h */
void
uma_zone_reserve(uma_zone_t zone, int items)
{
	uma_keg_t keg;

	KEG_GET(zone, keg);
	KEG_LOCK(keg);
	keg->uk_reserve = items;
	KEG_UNLOCK(keg);

	return;
}

/* See uma.h */
int
uma_zone_reserve_kva(uma_zone_t zone, int count)
{
	uma_keg_t keg;
	vm_offset_t kva;
	u_int pages;

	KEG_GET(zone, keg);

	pages = count / keg->uk_ipers;
	if (pages * keg->uk_ipers < count)
		pages++;
	pages *= keg->uk_ppera;

#ifdef UMA_MD_SMALL_ALLOC
	if (keg->uk_ppera > 1) {
#else
	if (1) {
#endif
		kva = kva_alloc((vm_size_t)pages * PAGE_SIZE);
		if (kva == 0)
			return (0);
	} else
		kva = 0;
	KEG_LOCK(keg);
	keg->uk_kva = kva;
	keg->uk_offset = 0;
#ifdef UMA_MD_SMALL_ALLOC
	keg->uk_allocf = (keg->uk_ppera > 1) ? noobj_alloc : uma_small_alloc;
#else
	keg->uk_allocf = noobj_alloc;
#endif
	keg->uk_flags |= UMA_ZONE_NOFREE;
	KEG_UNLOCK(keg);

	return (1);
}

/* See uma.h */
void
uma_prealloc(uma_zone_t zone, int items)
{
	struct vm_domainset_iter di;
	uma_domain_t dom;
	uma_slab_t slab;
	uma_keg_t keg;
	int domain, flags, slabs;

	KEG_GET(zone, keg);
	KEG_LOCK(keg);
	slabs = items / keg->uk_ipers;
	if (slabs * keg->uk_ipers < items)
		slabs++;
	flags = M_WAITOK;
	vm_domainset_iter_policy_ref_init(&di, &keg->uk_dr, &domain, &flags);
	while (slabs-- > 0) {
		slab = keg_alloc_slab(keg, zone, domain, flags);
		if (slab == NULL)
			return;
		MPASS(slab->us_keg == keg);
		dom = &keg->uk_domain[slab->us_domain];
		LIST_INSERT_HEAD(&dom->ud_free_slab, slab, us_link);
		if (vm_domainset_iter_policy(&di, &domain) != 0)
			break;
	}
	KEG_UNLOCK(keg);
}

/* See uma.h */
static void
uma_reclaim_locked(bool kmem_danger)
{

	CTR0(KTR_UMA, "UMA: vm asked us to release pages!");
	sx_assert(&uma_drain_lock, SA_XLOCKED);
	bucket_enable();
	zone_foreach(zone_drain);
	if (vm_page_count_min() || kmem_danger) {
		cache_drain_safe(NULL);
		zone_foreach(zone_drain);
	}
	/*
	 * Some slabs may have been freed but this zone will be visited early
	 * we visit again so that we can free pages that are empty once other
	 * zones are drained.  We have to do the same for buckets.
	 */
	zone_drain(slabzone);
	bucket_zone_drain();
}

void
uma_reclaim(void)
{

	sx_xlock(&uma_drain_lock);
	uma_reclaim_locked(false);
	sx_xunlock(&uma_drain_lock);
}

static volatile int uma_reclaim_needed;

void
uma_reclaim_wakeup(void)
{

	if (atomic_fetchadd_int(&uma_reclaim_needed, 1) == 0)
		wakeup(uma_reclaim);
}

void
uma_reclaim_worker(void *arg __unused)
{

	for (;;) {
		sx_xlock(&uma_drain_lock);
		while (atomic_load_int(&uma_reclaim_needed) == 0)
			sx_sleep(uma_reclaim, &uma_drain_lock, PVM, "umarcl",
			    hz);
		sx_xunlock(&uma_drain_lock);
		EVENTHANDLER_INVOKE(vm_lowmem, VM_LOW_KMEM);
		sx_xlock(&uma_drain_lock);
		uma_reclaim_locked(true);
		atomic_store_int(&uma_reclaim_needed, 0);
		sx_xunlock(&uma_drain_lock);
		/* Don't fire more than once per-second. */
		pause("umarclslp", hz);
	}
}

/* See uma.h */
int
uma_zone_exhausted(uma_zone_t zone)
{
	int full;

	ZONE_LOCK(zone);
	full = (zone->uz_sleepers > 0);
	ZONE_UNLOCK(zone);
	return (full);	
}

int
uma_zone_exhausted_nolock(uma_zone_t zone)
{
	return (zone->uz_sleepers > 0);
}

void *
uma_large_malloc_domain(vm_size_t size, int domain, int wait)
{
	struct domainset *policy;
	vm_offset_t addr;
	uma_slab_t slab;

	if (domain != UMA_ANYDOMAIN) {
		/* avoid allocs targeting empty domains */
		if (VM_DOMAIN_EMPTY(domain))
			domain = UMA_ANYDOMAIN;
	}
	slab = zone_alloc_item(slabzone, NULL, domain, wait);
	if (slab == NULL)
		return (NULL);
	policy = (domain == UMA_ANYDOMAIN) ? DOMAINSET_RR() :
	    DOMAINSET_FIXED(domain);
	addr = kmem_malloc_domainset(policy, size, wait);
	if (addr != 0) {
		vsetslab(addr, slab);
		slab->us_data = (void *)addr;
		slab->us_flags = UMA_SLAB_KERNEL | UMA_SLAB_MALLOC;
		slab->us_size = size;
		slab->us_domain = vm_phys_domain(PHYS_TO_VM_PAGE(
		    pmap_kextract(addr)));
		uma_total_inc(size);
	} else {
		zone_free_item(slabzone, slab, NULL, SKIP_NONE);
	}

	return ((void *)addr);
}

void *
uma_large_malloc(vm_size_t size, int wait)
{

	return uma_large_malloc_domain(size, UMA_ANYDOMAIN, wait);
}

void
uma_large_free(uma_slab_t slab)
{

	KASSERT((slab->us_flags & UMA_SLAB_KERNEL) != 0,
	    ("uma_large_free:  Memory not allocated with uma_large_malloc."));
	kmem_free((vm_offset_t)slab->us_data, slab->us_size);
	uma_total_dec(slab->us_size);
	zone_free_item(slabzone, slab, NULL, SKIP_NONE);
}

static void
uma_zero_item(void *item, uma_zone_t zone)
{

	bzero(item, zone->uz_size);
}

unsigned long
uma_limit(void)
{

	return (uma_kmem_limit);
}

void
uma_set_limit(unsigned long limit)
{

	uma_kmem_limit = limit;
}

unsigned long
uma_size(void)
{

	return (uma_kmem_total);
}

long
uma_avail(void)
{

	return (uma_kmem_limit - uma_kmem_total);
}

void
uma_print_stats(void)
{
	zone_foreach(uma_print_zone);
}

static void
slab_print(uma_slab_t slab)
{
	printf("slab: keg %p, data %p, freecount %d\n",
		slab->us_keg, slab->us_data, slab->us_freecount);
}

static void
cache_print(uma_cache_t cache)
{
	printf("alloc: %p(%d), free: %p(%d)\n",
		cache->uc_allocbucket,
		cache->uc_allocbucket?cache->uc_allocbucket->ub_cnt:0,
		cache->uc_freebucket,
		cache->uc_freebucket?cache->uc_freebucket->ub_cnt:0);
}

static void
uma_print_keg(uma_keg_t keg)
{
	uma_domain_t dom;
	uma_slab_t slab;
	int i;

	printf("keg: %s(%p) size %d(%d) flags %#x ipers %d ppera %d "
	    "out %d free %d\n",
	    keg->uk_name, keg, keg->uk_size, keg->uk_rsize, keg->uk_flags,
	    keg->uk_ipers, keg->uk_ppera,
	    (keg->uk_pages / keg->uk_ppera) * keg->uk_ipers - keg->uk_free,
	    keg->uk_free);
	for (i = 0; i < vm_ndomains; i++) {
		dom = &keg->uk_domain[i];
		printf("Part slabs:\n");
		LIST_FOREACH(slab, &dom->ud_part_slab, us_link)
			slab_print(slab);
		printf("Free slabs:\n");
		LIST_FOREACH(slab, &dom->ud_free_slab, us_link)
			slab_print(slab);
		printf("Full slabs:\n");
		LIST_FOREACH(slab, &dom->ud_full_slab, us_link)
			slab_print(slab);
	}
}

void
uma_print_zone(uma_zone_t zone)
{
	uma_cache_t cache;
	int i;

	printf("zone: %s(%p) size %d maxitems %lu flags %#x\n",
	    zone->uz_name, zone, zone->uz_size, zone->uz_maxitems,
	    zone->uz_flags);
	if (zone->uz_lockptr != &zone->uz_lock)
		uma_print_keg(zone->uz_keg);
	CPU_FOREACH(i) {
		cache = &zone->uz_cpu[i];
		printf("CPU %d Cache:\n", i);
		cache_print(cache);
	}
}

#ifdef DDB
/*
 * Generate statistics across both the zone and its per-cpu cache's.  Return
 * desired statistics if the pointer is non-NULL for that statistic.
 *
 * Note: does not update the zone statistics, as it can't safely clear the
 * per-CPU cache statistic.
 *
 * XXXRW: Following the uc_allocbucket and uc_freebucket pointers here isn't
 * safe from off-CPU; we should modify the caches to track this information
 * directly so that we don't have to.
 */
static void
uma_zone_sumstat(uma_zone_t z, int *cachefreep, uint64_t *allocsp,
    uint64_t *freesp, uint64_t *sleepsp)
{
	uma_cache_t cache;
	uint64_t allocs, frees, sleeps;
	int cachefree, cpu;

	allocs = frees = sleeps = 0;
	cachefree = 0;
	CPU_FOREACH(cpu) {
		cache = &z->uz_cpu[cpu];
		if (cache->uc_allocbucket != NULL)
			cachefree += cache->uc_allocbucket->ub_cnt;
		if (cache->uc_freebucket != NULL)
			cachefree += cache->uc_freebucket->ub_cnt;
		allocs += cache->uc_allocs;
		frees += cache->uc_frees;
	}
	allocs += z->uz_allocs;
	frees += z->uz_frees;
	sleeps += z->uz_sleeps;
	if (cachefreep != NULL)
		*cachefreep = cachefree;
	if (allocsp != NULL)
		*allocsp = allocs;
	if (freesp != NULL)
		*freesp = frees;
	if (sleepsp != NULL)
		*sleepsp = sleeps;
}
#endif /* DDB */

static int
sysctl_vm_zone_count(SYSCTL_HANDLER_ARGS)
{
	uma_keg_t kz;
	uma_zone_t z;
	int count;

	count = 0;
	rw_rlock(&uma_rwlock);
	LIST_FOREACH(kz, &uma_kegs, uk_link) {
		LIST_FOREACH(z, &kz->uk_zones, uz_link)
			count++;
	}
	rw_runlock(&uma_rwlock);
	return (sysctl_handle_int(oidp, &count, 0, req));
}

static int
sysctl_vm_zone_stats(SYSCTL_HANDLER_ARGS)
{
	struct uma_stream_header ush;
	struct uma_type_header uth;
	struct uma_percpu_stat *ups;
	uma_bucket_t bucket;
	uma_zone_domain_t zdom;
	struct sbuf sbuf;
	uma_cache_t cache;
	uma_keg_t kz;
	uma_zone_t z;
	int count, error, i;

	error = sysctl_wire_old_buffer(req, 0);
	if (error != 0)
		return (error);
	sbuf_new_for_sysctl(&sbuf, NULL, 128, req);
	sbuf_clear_flags(&sbuf, SBUF_INCLUDENUL);
	ups = malloc((mp_maxid + 1) * sizeof(*ups), M_TEMP, M_WAITOK);

	count = 0;
	rw_rlock(&uma_rwlock);
	LIST_FOREACH(kz, &uma_kegs, uk_link) {
		LIST_FOREACH(z, &kz->uk_zones, uz_link)
			count++;
	}

	/*
	 * Insert stream header.
	 */
	bzero(&ush, sizeof(ush));
	ush.ush_version = UMA_STREAM_VERSION;
	ush.ush_maxcpus = (mp_maxid + 1);
	ush.ush_count = count;
	(void)sbuf_bcat(&sbuf, &ush, sizeof(ush));

	LIST_FOREACH(kz, &uma_kegs, uk_link) {
		LIST_FOREACH(z, &kz->uk_zones, uz_link) {
			bzero(&uth, sizeof(uth));
			ZONE_LOCK(z);
			strlcpy(uth.uth_name, z->uz_name, UTH_MAX_NAME);
			uth.uth_align = kz->uk_align;
			uth.uth_size = kz->uk_size;
			uth.uth_rsize = kz->uk_rsize;
			uth.uth_pages += (z->uz_items / kz->uk_ipers) *
			    kz->uk_ppera;
			uth.uth_maxpages += (z->uz_maxitems / kz->uk_ipers) *
			    kz->uk_ppera;
			uth.uth_limit = z->uz_maxitems;
			uth.uth_keg_free += z->uz_keg->uk_free;

			/*
			 * A zone is secondary is it is not the first entry
			 * on the keg's zone list.
			 */
			if ((z->uz_flags & UMA_ZONE_SECONDARY) &&
			    (LIST_FIRST(&kz->uk_zones) != z))
				uth.uth_zone_flags = UTH_ZONE_SECONDARY;

			for (i = 0; i < vm_ndomains; i++) {
				zdom = &z->uz_domain[i];
				LIST_FOREACH(bucket, &zdom->uzd_buckets,
				    ub_link)
					uth.uth_zone_free += bucket->ub_cnt;
			}
			uth.uth_allocs = z->uz_allocs;
			uth.uth_frees = z->uz_frees;
			uth.uth_fails = z->uz_fails;
			uth.uth_sleeps = z->uz_sleeps;
			/*
			 * While it is not normally safe to access the cache
			 * bucket pointers while not on the CPU that owns the
			 * cache, we only allow the pointers to be exchanged
			 * without the zone lock held, not invalidated, so
			 * accept the possible race associated with bucket
			 * exchange during monitoring.
			 */
			for (i = 0; i < mp_maxid + 1; i++) {
				bzero(&ups[i], sizeof(*ups));
				if (kz->uk_flags & UMA_ZFLAG_INTERNAL ||
				    CPU_ABSENT(i))
					continue;
				cache = &z->uz_cpu[i];
				if (cache->uc_allocbucket != NULL)
					ups[i].ups_cache_free +=
					    cache->uc_allocbucket->ub_cnt;
				if (cache->uc_freebucket != NULL)
					ups[i].ups_cache_free +=
					    cache->uc_freebucket->ub_cnt;
				ups[i].ups_allocs = cache->uc_allocs;
				ups[i].ups_frees = cache->uc_frees;
			}
			ZONE_UNLOCK(z);
			(void)sbuf_bcat(&sbuf, &uth, sizeof(uth));
			for (i = 0; i < mp_maxid + 1; i++)
				(void)sbuf_bcat(&sbuf, &ups[i], sizeof(ups[i]));
		}
	}
	rw_runlock(&uma_rwlock);
	error = sbuf_finish(&sbuf);
	sbuf_delete(&sbuf);
	free(ups, M_TEMP);
	return (error);
}

int
sysctl_handle_uma_zone_max(SYSCTL_HANDLER_ARGS)
{
	uma_zone_t zone = *(uma_zone_t *)arg1;
	int error, max;

	max = uma_zone_get_max(zone);
	error = sysctl_handle_int(oidp, &max, 0, req);
	if (error || !req->newptr)
		return (error);

	uma_zone_set_max(zone, max);

	return (0);
}

int
sysctl_handle_uma_zone_cur(SYSCTL_HANDLER_ARGS)
{
	uma_zone_t zone = *(uma_zone_t *)arg1;
	int cur;

	cur = uma_zone_get_cur(zone);
	return (sysctl_handle_int(oidp, &cur, 0, req));
}

#ifdef INVARIANTS
static uma_slab_t
uma_dbg_getslab(uma_zone_t zone, void *item)
{
	uma_slab_t slab;
	uma_keg_t keg;
	uint8_t *mem;

	mem = (uint8_t *)((uintptr_t)item & (~UMA_SLAB_MASK));
	if (zone->uz_flags & UMA_ZONE_VTOSLAB) {
		slab = vtoslab((vm_offset_t)mem);
	} else {
		/*
		 * It is safe to return the slab here even though the
		 * zone is unlocked because the item's allocation state
		 * essentially holds a reference.
		 */
		if (zone->uz_lockptr == &zone->uz_lock)
			return (NULL);
		ZONE_LOCK(zone);
		keg = zone->uz_keg;
		if (keg->uk_flags & UMA_ZONE_HASH)
			slab = hash_sfind(&keg->uk_hash, mem);
		else
			slab = (uma_slab_t)(mem + keg->uk_pgoff);
		ZONE_UNLOCK(zone);
	}

	return (slab);
}

static bool
uma_dbg_zskip(uma_zone_t zone, void *mem)
{

	if (zone->uz_lockptr == &zone->uz_lock)
		return (true);

	return (uma_dbg_kskip(zone->uz_keg, mem));
}

static bool
uma_dbg_kskip(uma_keg_t keg, void *mem)
{
	uintptr_t idx;

	if (dbg_divisor == 0)
		return (true);

	if (dbg_divisor == 1)
		return (false);

	idx = (uintptr_t)mem >> PAGE_SHIFT;
	if (keg->uk_ipers > 1) {
		idx *= keg->uk_ipers;
		idx += ((uintptr_t)mem & PAGE_MASK) / keg->uk_rsize;
	}

	if ((idx / dbg_divisor) * dbg_divisor != idx) {
		counter_u64_add(uma_skip_cnt, 1);
		return (true);
	}
	counter_u64_add(uma_dbg_cnt, 1);

	return (false);
}

/*
 * Set up the slab's freei data such that uma_dbg_free can function.
 *
 */
static void
uma_dbg_alloc(uma_zone_t zone, uma_slab_t slab, void *item)
{
	uma_keg_t keg;
	int freei;

	if (slab == NULL) {
		slab = uma_dbg_getslab(zone, item);
		if (slab == NULL) 
			panic("uma: item %p did not belong to zone %s\n",
			    item, zone->uz_name);
	}
	keg = slab->us_keg;
	freei = ((uintptr_t)item - (uintptr_t)slab->us_data) / keg->uk_rsize;

	if (BIT_ISSET(SLAB_SETSIZE, freei, &slab->us_debugfree))
		panic("Duplicate alloc of %p from zone %p(%s) slab %p(%d)\n",
		    item, zone, zone->uz_name, slab, freei);
	BIT_SET_ATOMIC(SLAB_SETSIZE, freei, &slab->us_debugfree);

	return;
}

/*
 * Verifies freed addresses.  Checks for alignment, valid slab membership
 * and duplicate frees.
 *
 */
static void
uma_dbg_free(uma_zone_t zone, uma_slab_t slab, void *item)
{
	uma_keg_t keg;
	int freei;

	if (slab == NULL) {
		slab = uma_dbg_getslab(zone, item);
		if (slab == NULL) 
			panic("uma: Freed item %p did not belong to zone %s\n",
			    item, zone->uz_name);
	}
	keg = slab->us_keg;
	freei = ((uintptr_t)item - (uintptr_t)slab->us_data) / keg->uk_rsize;

	if (freei >= keg->uk_ipers)
		panic("Invalid free of %p from zone %p(%s) slab %p(%d)\n",
		    item, zone, zone->uz_name, slab, freei);

	if (((freei * keg->uk_rsize) + slab->us_data) != item) 
		panic("Unaligned free of %p from zone %p(%s) slab %p(%d)\n",
		    item, zone, zone->uz_name, slab, freei);

	if (!BIT_ISSET(SLAB_SETSIZE, freei, &slab->us_debugfree))
		panic("Duplicate free of %p from zone %p(%s) slab %p(%d)\n",
		    item, zone, zone->uz_name, slab, freei);

	BIT_CLR_ATOMIC(SLAB_SETSIZE, freei, &slab->us_debugfree);
}
#endif /* INVARIANTS */

#ifdef DDB
DB_SHOW_COMMAND(uma, db_show_uma)
{
	uma_bucket_t bucket;
	uma_keg_t kz;
	uma_zone_t z;
	uma_zone_domain_t zdom;
	uint64_t allocs, frees, sleeps;
	int cachefree, i;

	db_printf("%18s %8s %8s %8s %12s %8s %8s\n", "Zone", "Size", "Used",
	    "Free", "Requests", "Sleeps", "Bucket");
	LIST_FOREACH(kz, &uma_kegs, uk_link) {
		LIST_FOREACH(z, &kz->uk_zones, uz_link) {
			if (kz->uk_flags & UMA_ZFLAG_INTERNAL) {
				allocs = z->uz_allocs;
				frees = z->uz_frees;
				sleeps = z->uz_sleeps;
				cachefree = 0;
			} else
				uma_zone_sumstat(z, &cachefree, &allocs,
				    &frees, &sleeps);
			if (!((z->uz_flags & UMA_ZONE_SECONDARY) &&
			    (LIST_FIRST(&kz->uk_zones) != z)))
				cachefree += kz->uk_free;
			for (i = 0; i < vm_ndomains; i++) {
				zdom = &z->uz_domain[i];
				LIST_FOREACH(bucket, &zdom->uzd_buckets,
				    ub_link)
					cachefree += bucket->ub_cnt;
			}
			db_printf("%18s %8ju %8jd %8d %12ju %8ju %8u\n",
			    z->uz_name, (uintmax_t)kz->uk_size,
			    (intmax_t)(allocs - frees), cachefree,
			    (uintmax_t)allocs, sleeps, z->uz_count);
			if (db_pager_quit)
				return;
		}
	}
}

DB_SHOW_COMMAND(umacache, db_show_umacache)
{
	uma_bucket_t bucket;
	uma_zone_t z;
	uma_zone_domain_t zdom;
	uint64_t allocs, frees;
	int cachefree, i;

	db_printf("%18s %8s %8s %8s %12s %8s\n", "Zone", "Size", "Used", "Free",
	    "Requests", "Bucket");
	LIST_FOREACH(z, &uma_cachezones, uz_link) {
		uma_zone_sumstat(z, &cachefree, &allocs, &frees, NULL);
		for (i = 0; i < vm_ndomains; i++) {
			zdom = &z->uz_domain[i];
			LIST_FOREACH(bucket, &zdom->uzd_buckets, ub_link)
				cachefree += bucket->ub_cnt;
		}
		db_printf("%18s %8ju %8jd %8d %12ju %8u\n",
		    z->uz_name, (uintmax_t)z->uz_size,
		    (intmax_t)(allocs - frees), cachefree,
		    (uintmax_t)allocs, z->uz_count);
		if (db_pager_quit)
			return;
	}
}
#endif	/* DDB */<|MERGE_RESOLUTION|>--- conflicted
+++ resolved
@@ -1035,12 +1035,7 @@
 	KASSERT(domain >= 0 && domain < vm_ndomains,
 	    ("keg_alloc_slab: domain %d out of range", domain));
 	mtx_assert(&keg->uk_lock, MA_OWNED);
-<<<<<<< HEAD
 	MPASS(zone->uz_lockptr == &keg->uk_lock);
-	slab = NULL;
-	mem = NULL;
-=======
->>>>>>> f931b753
 
 	allocf = keg->uk_allocf;
 	KEG_UNLOCK(keg);
@@ -2583,22 +2578,14 @@
 		    ((zone->uz_flags & UMA_ZONE_NUMA) == 0 ||
 		    domain == PCPU_GET(domain))) {
 			cache->uc_allocbucket = bucket;
-<<<<<<< HEAD
 		} else if (zone->uz_bktcount >= zone->uz_bktmax) {
-=======
-		} else if ((zone->uz_flags & UMA_ZONE_NOBUCKETCACHE) != 0) {
->>>>>>> f931b753
 			critical_exit();
 			ZONE_UNLOCK(zone);
 			bucket_drain(zone, bucket);
 			bucket_free(zone, bucket, udata);
 			goto zalloc_restart;
 		} else
-<<<<<<< HEAD
 			zone_cache_bucket(zone, domain, bucket);
-=======
-			LIST_INSERT_HEAD(&zdom->uzd_buckets, bucket, ub_link);
->>>>>>> f931b753
 		ZONE_UNLOCK(zone);
 		goto zalloc_start;
 	}
@@ -2642,11 +2629,7 @@
  * only 'domain'.
  */
 static uma_slab_t
-<<<<<<< HEAD
-keg_first_slab(uma_keg_t keg, uma_zone_t zone, int domain, int rr)
-=======
-keg_first_slab(uma_keg_t keg, int domain, bool rr)
->>>>>>> f931b753
+keg_first_slab(uma_keg_t keg, uma_zone_t zone, int domain, bool rr)
 {
 	uma_domain_t dom;
 	uma_slab_t slab;
@@ -2677,7 +2660,7 @@
 }
 
 static uma_slab_t
-keg_fetch_free_slab(uma_keg_t keg, int domain, bool rr, int flags)
+keg_fetch_free_slab(uma_keg_t keg, uma_zone_t zone, int domain, bool rr, int flags)
 {
 	uint32_t reserve;
 
@@ -2686,7 +2669,7 @@
 	reserve = (flags & M_USE_RESERVE) != 0 ? 0 : keg->uk_reserve;
 	if (keg->uk_free <= reserve)
 		return (NULL);
-	return (keg_first_slab(keg, domain, rr));
+	return (keg_first_slab(keg, zone, domain, rr));
 }
 
 static uma_slab_t
@@ -2719,16 +2702,9 @@
 		domain = rdomain;
 	}
 
-<<<<<<< HEAD
-again:
-	do {
-		if (keg->uk_free > reserve &&
-		    (slab = keg_first_slab(keg, zone, domain, rr)) != NULL) {
-=======
 	for (;;) {
-		slab = keg_fetch_free_slab(keg, domain, rr, flags);
+		slab = keg_fetch_free_slab(keg, zone, domain, rr, flags);
 		if (slab != NULL) {
->>>>>>> f931b753
 			MPASS(slab->us_keg == keg);
 			return (slab);
 		}
@@ -2739,33 +2715,12 @@
 		if (flags & M_NOVM)
 			break;
 
-<<<<<<< HEAD
-		/* XXXGL: previous place of uk_maxpages check */
 		KASSERT(zone->uz_maxitems == 0 ||
 		    zone->uz_items <= zone->uz_maxitems,
 		    ("%s: zone %p overflow", __func__, zone));
 
-		slab = keg_alloc_slab(keg, zone, domain, allocflags);
-=======
-		if (keg->uk_maxpages && keg->uk_pages >= keg->uk_maxpages) {
-			keg->uk_flags |= UMA_ZFLAG_FULL;
-			/*
-			 * If this is not a multi-zone, set the FULL bit.
-			 * Otherwise slab_multi() takes care of it.
-			 */
-			if ((zone->uz_flags & UMA_ZFLAG_MULTI) == 0) {
-				zone->uz_flags |= UMA_ZFLAG_FULL;
-				zone_log_warning(zone);
-				zone_maxaction(zone);
-			}
-			if (flags & M_NOWAIT)
-				return (NULL);
-			zone->uz_sleeps++;
-			msleep(keg, &keg->uk_lock, PVM, "keglimit", 0);
-			continue;
-		}
 		slab = keg_alloc_slab(keg, zone, domain, aflags);
->>>>>>> f931b753
+
 		/*
 		 * If we got a slab here it's safe to mark it partially used
 		 * and return.  We assume that the caller is going to remove
@@ -2777,14 +2732,6 @@
 			LIST_INSERT_HEAD(&dom->ud_part_slab, slab, us_link);
 			return (slab);
 		}
-<<<<<<< HEAD
-		KASSERT((flags & M_WAITOK) == 0,
-		    ("%s: keg_alloc_slab returns NULL", __func__));
-		if (rr) {
-			do {
-				domain = (domain + 1) % vm_ndomains;
-			} while (VM_DOMAIN_EMPTY(domain) && domain != start);
-=======
 		KEG_LOCK(keg);
 		if (rr && vm_domainset_iter_policy(&di, &domain) != 0) {
 			if ((flags & M_WAITOK) != 0) {
@@ -2794,7 +2741,6 @@
 				goto restart;
 			}
 			break;
->>>>>>> f931b753
 		}
 	}
 
@@ -2803,12 +2749,7 @@
 	 * could have while we were unlocked.  Check again before we
 	 * fail.
 	 */
-<<<<<<< HEAD
-	if (keg->uk_free > reserve &&
-	    (slab = keg_first_slab(keg, zone, domain, rr)) != NULL) {
-=======
-	if ((slab = keg_fetch_free_slab(keg, domain, rr, flags)) != NULL) {
->>>>>>> f931b753
+	if ((slab = keg_fetch_free_slab(keg, zone, domain, rr, flags)) != NULL) {
 		MPASS(slab->us_keg == keg);
 		return (slab);
 	}
