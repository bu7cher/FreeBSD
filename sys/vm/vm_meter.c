--- conflicted
+++ resolved
@@ -57,14 +57,10 @@
 #include <vm/vm_object.h>
 #include <sys/sysctl.h>
 
-<<<<<<< HEAD
 extern void pcpu_zones_startup(void);
 void vm_meter_startup(void);
 
-struct vmmeter vm_cnt = {
-=======
 struct vmmeter __exclusive_cache_line vm_cnt = {
->>>>>>> 4e98454f
 	.v_swtch = EARLY_COUNTER,
 	.v_trap = EARLY_COUNTER,
 	.v_syscall = EARLY_COUNTER,
