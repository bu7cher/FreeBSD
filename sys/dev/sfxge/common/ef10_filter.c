/*-
 * Copyright (c) 2007-2016 Solarflare Communications Inc.
 * All rights reserved.
 *
 * Redistribution and use in source and binary forms, with or without
 * modification, are permitted provided that the following conditions are met:
 *
 * 1. Redistributions of source code must retain the above copyright notice,
 *    this list of conditions and the following disclaimer.
 * 2. Redistributions in binary form must reproduce the above copyright notice,
 *    this list of conditions and the following disclaimer in the documentation
 *    and/or other materials provided with the distribution.
 *
 * THIS SOFTWARE IS PROVIDED BY THE COPYRIGHT HOLDERS AND CONTRIBUTORS "AS IS"
 * AND ANY EXPRESS OR IMPLIED WARRANTIES, INCLUDING, BUT NOT LIMITED TO,
 * THE IMPLIED WARRANTIES OF MERCHANTABILITY AND FITNESS FOR A PARTICULAR
 * PURPOSE ARE DISCLAIMED. IN NO EVENT SHALL THE COPYRIGHT OWNER OR
 * CONTRIBUTORS BE LIABLE FOR ANY DIRECT, INDIRECT, INCIDENTAL, SPECIAL,
 * EXEMPLARY, OR CONSEQUENTIAL DAMAGES (INCLUDING, BUT NOT LIMITED TO,
 * PROCUREMENT OF SUBSTITUTE GOODS OR SERVICES; LOSS OF USE, DATA, OR PROFITS;
 * OR BUSINESS INTERRUPTION) HOWEVER CAUSED AND ON ANY THEORY OF LIABILITY,
 * WHETHER IN CONTRACT, STRICT LIABILITY, OR TORT (INCLUDING NEGLIGENCE OR
 * OTHERWISE) ARISING IN ANY WAY OUT OF THE USE OF THIS SOFTWARE,
 * EVEN IF ADVISED OF THE POSSIBILITY OF SUCH DAMAGE.
 *
 * The views and conclusions contained in the software and documentation are
 * those of the authors and should not be interpreted as representing official
 * policies, either expressed or implied, of the FreeBSD Project.
 */

#include <sys/cdefs.h>
__FBSDID("$FreeBSD$");

#include "efx.h"
#include "efx_impl.h"

#if EFSYS_OPT_HUNTINGTON || EFSYS_OPT_MEDFORD || EFSYS_OPT_MEDFORD2

#if EFSYS_OPT_FILTER

#define	EFE_SPEC(eftp, index)	((eftp)->eft_entry[(index)].efe_spec)

static			efx_filter_spec_t *
ef10_filter_entry_spec(
	__in		const ef10_filter_table_t *eftp,
	__in		unsigned int index)
{
	return ((efx_filter_spec_t *)(EFE_SPEC(eftp, index) &
		~(uintptr_t)EFX_EF10_FILTER_FLAGS));
}

static			boolean_t
ef10_filter_entry_is_busy(
	__in		const ef10_filter_table_t *eftp,
	__in		unsigned int index)
{
	if (EFE_SPEC(eftp, index) & EFX_EF10_FILTER_FLAG_BUSY)
		return (B_TRUE);
	else
		return (B_FALSE);
}

static			boolean_t
ef10_filter_entry_is_auto_old(
	__in		const ef10_filter_table_t *eftp,
	__in		unsigned int index)
{
	if (EFE_SPEC(eftp, index) & EFX_EF10_FILTER_FLAG_AUTO_OLD)
		return (B_TRUE);
	else
		return (B_FALSE);
}

static			void
ef10_filter_set_entry(
	__inout		ef10_filter_table_t *eftp,
	__in		unsigned int index,
	__in_opt	const efx_filter_spec_t *efsp)
{
	EFE_SPEC(eftp, index) = (uintptr_t)efsp;
}

static			void
ef10_filter_set_entry_busy(
	__inout		ef10_filter_table_t *eftp,
	__in		unsigned int index)
{
	EFE_SPEC(eftp, index) |= (uintptr_t)EFX_EF10_FILTER_FLAG_BUSY;
}

static			void
ef10_filter_set_entry_not_busy(
	__inout		ef10_filter_table_t *eftp,
	__in		unsigned int index)
{
	EFE_SPEC(eftp, index) &= ~(uintptr_t)EFX_EF10_FILTER_FLAG_BUSY;
}

static			void
ef10_filter_set_entry_auto_old(
	__inout		ef10_filter_table_t *eftp,
	__in		unsigned int index)
{
	EFSYS_ASSERT(ef10_filter_entry_spec(eftp, index) != NULL);
	EFE_SPEC(eftp, index) |= (uintptr_t)EFX_EF10_FILTER_FLAG_AUTO_OLD;
}

static			void
ef10_filter_set_entry_not_auto_old(
	__inout		ef10_filter_table_t *eftp,
	__in		unsigned int index)
{
	EFE_SPEC(eftp, index) &= ~(uintptr_t)EFX_EF10_FILTER_FLAG_AUTO_OLD;
	EFSYS_ASSERT(ef10_filter_entry_spec(eftp, index) != NULL);
}

	__checkReturn	efx_rc_t
ef10_filter_init(
	__in		efx_nic_t *enp)
{
	efx_rc_t rc;
	ef10_filter_table_t *eftp;

	EFSYS_ASSERT(enp->en_family == EFX_FAMILY_HUNTINGTON ||
	    enp->en_family == EFX_FAMILY_MEDFORD ||
	    enp->en_family == EFX_FAMILY_MEDFORD2);

#define	MATCH_MASK(match) (EFX_MASK32(match) << EFX_LOW_BIT(match))
	EFX_STATIC_ASSERT(EFX_FILTER_MATCH_REM_HOST ==
	    MATCH_MASK(MC_CMD_FILTER_OP_EXT_IN_MATCH_SRC_IP));
	EFX_STATIC_ASSERT(EFX_FILTER_MATCH_LOC_HOST ==
	    MATCH_MASK(MC_CMD_FILTER_OP_EXT_IN_MATCH_DST_IP));
	EFX_STATIC_ASSERT(EFX_FILTER_MATCH_REM_MAC ==
	    MATCH_MASK(MC_CMD_FILTER_OP_EXT_IN_MATCH_SRC_MAC));
	EFX_STATIC_ASSERT(EFX_FILTER_MATCH_REM_PORT ==
	    MATCH_MASK(MC_CMD_FILTER_OP_EXT_IN_MATCH_SRC_PORT));
	EFX_STATIC_ASSERT(EFX_FILTER_MATCH_LOC_MAC ==
	    MATCH_MASK(MC_CMD_FILTER_OP_EXT_IN_MATCH_DST_MAC));
	EFX_STATIC_ASSERT(EFX_FILTER_MATCH_LOC_PORT ==
	    MATCH_MASK(MC_CMD_FILTER_OP_EXT_IN_MATCH_DST_PORT));
	EFX_STATIC_ASSERT(EFX_FILTER_MATCH_ETHER_TYPE ==
	    MATCH_MASK(MC_CMD_FILTER_OP_EXT_IN_MATCH_ETHER_TYPE));
	EFX_STATIC_ASSERT(EFX_FILTER_MATCH_INNER_VID ==
	    MATCH_MASK(MC_CMD_FILTER_OP_EXT_IN_MATCH_INNER_VLAN));
	EFX_STATIC_ASSERT(EFX_FILTER_MATCH_OUTER_VID ==
	    MATCH_MASK(MC_CMD_FILTER_OP_EXT_IN_MATCH_OUTER_VLAN));
	EFX_STATIC_ASSERT(EFX_FILTER_MATCH_IP_PROTO ==
	    MATCH_MASK(MC_CMD_FILTER_OP_EXT_IN_MATCH_IP_PROTO));
	EFX_STATIC_ASSERT(EFX_FILTER_MATCH_VNI_OR_VSID ==
	    MATCH_MASK(MC_CMD_FILTER_OP_EXT_IN_MATCH_VNI_OR_VSID));
	EFX_STATIC_ASSERT(EFX_FILTER_MATCH_IFRM_LOC_MAC ==
	    MATCH_MASK(MC_CMD_FILTER_OP_EXT_IN_MATCH_IFRM_DST_MAC));
	EFX_STATIC_ASSERT(EFX_FILTER_MATCH_IFRM_UNKNOWN_MCAST_DST ==
	    MATCH_MASK(MC_CMD_FILTER_OP_EXT_IN_MATCH_IFRM_UNKNOWN_MCAST_DST));
	EFX_STATIC_ASSERT(EFX_FILTER_MATCH_IFRM_UNKNOWN_UCAST_DST ==
	    MATCH_MASK(MC_CMD_FILTER_OP_EXT_IN_MATCH_IFRM_UNKNOWN_UCAST_DST));
	EFX_STATIC_ASSERT(EFX_FILTER_MATCH_UNKNOWN_MCAST_DST ==
	    MATCH_MASK(MC_CMD_FILTER_OP_EXT_IN_MATCH_UNKNOWN_MCAST_DST));
	EFX_STATIC_ASSERT((uint32_t)EFX_FILTER_MATCH_UNKNOWN_UCAST_DST ==
	    MATCH_MASK(MC_CMD_FILTER_OP_EXT_IN_MATCH_UNKNOWN_UCAST_DST));
#undef MATCH_MASK

	EFSYS_KMEM_ALLOC(enp->en_esip, sizeof (ef10_filter_table_t), eftp);

	if (!eftp) {
		rc = ENOMEM;
		goto fail1;
	}

	enp->en_filter.ef_ef10_filter_table = eftp;

	return (0);

fail1:
	EFSYS_PROBE1(fail1, efx_rc_t, rc);

	return (rc);
}

			void
ef10_filter_fini(
	__in		efx_nic_t *enp)
{
	EFSYS_ASSERT(enp->en_family == EFX_FAMILY_HUNTINGTON ||
	    enp->en_family == EFX_FAMILY_MEDFORD ||
	    enp->en_family == EFX_FAMILY_MEDFORD2);

	if (enp->en_filter.ef_ef10_filter_table != NULL) {
		EFSYS_KMEM_FREE(enp->en_esip, sizeof (ef10_filter_table_t),
		    enp->en_filter.ef_ef10_filter_table);
	}
}

static	__checkReturn	efx_rc_t
efx_mcdi_filter_op_add(
	__in		efx_nic_t *enp,
	__in		efx_filter_spec_t *spec,
	__in		unsigned int filter_op,
	__inout		ef10_filter_handle_t *handle)
{
	efx_mcdi_req_t req;
	EFX_MCDI_DECLARE_BUF(payload, MC_CMD_FILTER_OP_V3_IN_LEN,
		MC_CMD_FILTER_OP_EXT_OUT_LEN);
	efx_filter_match_flags_t match_flags;
	efx_rc_t rc;

	req.emr_cmd = MC_CMD_FILTER_OP;
	req.emr_in_buf = payload;
	req.emr_in_length = MC_CMD_FILTER_OP_V3_IN_LEN;
	req.emr_out_buf = payload;
	req.emr_out_length = MC_CMD_FILTER_OP_EXT_OUT_LEN;

	/*
	 * Remove match flag for encapsulated filters that does not correspond
	 * to the MCDI match flags
	 */
	match_flags = spec->efs_match_flags & ~EFX_FILTER_MATCH_ENCAP_TYPE;

	switch (filter_op) {
	case MC_CMD_FILTER_OP_IN_OP_REPLACE:
		MCDI_IN_SET_DWORD(req, FILTER_OP_EXT_IN_HANDLE_LO,
		    handle->efh_lo);
		MCDI_IN_SET_DWORD(req, FILTER_OP_EXT_IN_HANDLE_HI,
		    handle->efh_hi);
		/* Fall through */
	case MC_CMD_FILTER_OP_IN_OP_INSERT:
	case MC_CMD_FILTER_OP_IN_OP_SUBSCRIBE:
		MCDI_IN_SET_DWORD(req, FILTER_OP_EXT_IN_OP, filter_op);
		break;
	default:
		EFSYS_ASSERT(0);
		rc = EINVAL;
		goto fail1;
	}

	MCDI_IN_SET_DWORD(req, FILTER_OP_EXT_IN_PORT_ID,
	    EVB_PORT_ID_ASSIGNED);
	MCDI_IN_SET_DWORD(req, FILTER_OP_EXT_IN_MATCH_FIELDS,
	    match_flags);
	if (spec->efs_dmaq_id == EFX_FILTER_SPEC_RX_DMAQ_ID_DROP) {
		MCDI_IN_SET_DWORD(req, FILTER_OP_EXT_IN_RX_DEST,
		    MC_CMD_FILTER_OP_EXT_IN_RX_DEST_DROP);
	} else {
		MCDI_IN_SET_DWORD(req, FILTER_OP_EXT_IN_RX_DEST,
		    MC_CMD_FILTER_OP_EXT_IN_RX_DEST_HOST);
		MCDI_IN_SET_DWORD(req, FILTER_OP_EXT_IN_RX_QUEUE,
		    spec->efs_dmaq_id);
	}

#if EFSYS_OPT_RX_SCALE
	if (spec->efs_flags & EFX_FILTER_FLAG_RX_RSS) {
		uint32_t rss_context;

		if (spec->efs_rss_context == EFX_RSS_CONTEXT_DEFAULT)
			rss_context = enp->en_rss_context;
		else
			rss_context = spec->efs_rss_context;
		MCDI_IN_SET_DWORD(req, FILTER_OP_EXT_IN_RX_CONTEXT,
		    rss_context);
	}
#endif

	MCDI_IN_SET_DWORD(req, FILTER_OP_EXT_IN_RX_MODE,
	    spec->efs_flags & EFX_FILTER_FLAG_RX_RSS ?
	    MC_CMD_FILTER_OP_EXT_IN_RX_MODE_RSS :
	    MC_CMD_FILTER_OP_EXT_IN_RX_MODE_SIMPLE);
	MCDI_IN_SET_DWORD(req, FILTER_OP_EXT_IN_TX_DEST,
	    MC_CMD_FILTER_OP_EXT_IN_TX_DEST_DEFAULT);

	if (filter_op != MC_CMD_FILTER_OP_IN_OP_REPLACE) {
		/*
		 * NOTE: Unlike most MCDI requests, the filter fields
		 * are presented in network (big endian) byte order.
		 */
		memcpy(MCDI_IN2(req, uint8_t, FILTER_OP_EXT_IN_SRC_MAC),
		    spec->efs_rem_mac, EFX_MAC_ADDR_LEN);
		memcpy(MCDI_IN2(req, uint8_t, FILTER_OP_EXT_IN_DST_MAC),
		    spec->efs_loc_mac, EFX_MAC_ADDR_LEN);

		MCDI_IN_SET_WORD(req, FILTER_OP_EXT_IN_SRC_PORT,
		    __CPU_TO_BE_16(spec->efs_rem_port));
		MCDI_IN_SET_WORD(req, FILTER_OP_EXT_IN_DST_PORT,
		    __CPU_TO_BE_16(spec->efs_loc_port));

		MCDI_IN_SET_WORD(req, FILTER_OP_EXT_IN_ETHER_TYPE,
		    __CPU_TO_BE_16(spec->efs_ether_type));

		MCDI_IN_SET_WORD(req, FILTER_OP_EXT_IN_INNER_VLAN,
		    __CPU_TO_BE_16(spec->efs_inner_vid));
		MCDI_IN_SET_WORD(req, FILTER_OP_EXT_IN_OUTER_VLAN,
		    __CPU_TO_BE_16(spec->efs_outer_vid));

		/* IP protocol (in low byte, high byte is zero) */
		MCDI_IN_SET_BYTE(req, FILTER_OP_EXT_IN_IP_PROTO,
		    spec->efs_ip_proto);

		EFX_STATIC_ASSERT(sizeof (spec->efs_rem_host) ==
		    MC_CMD_FILTER_OP_EXT_IN_SRC_IP_LEN);
		EFX_STATIC_ASSERT(sizeof (spec->efs_loc_host) ==
		    MC_CMD_FILTER_OP_EXT_IN_DST_IP_LEN);

		memcpy(MCDI_IN2(req, uint8_t, FILTER_OP_EXT_IN_SRC_IP),
		    &spec->efs_rem_host.eo_byte[0],
		    MC_CMD_FILTER_OP_EXT_IN_SRC_IP_LEN);
		memcpy(MCDI_IN2(req, uint8_t, FILTER_OP_EXT_IN_DST_IP),
		    &spec->efs_loc_host.eo_byte[0],
		    MC_CMD_FILTER_OP_EXT_IN_DST_IP_LEN);

		/*
		 * On Medford, filters for encapsulated packets match based on
		 * the ether type and IP protocol in the outer frame.  In
		 * addition we need to fill in the VNI or VSID type field.
		 */
		switch (spec->efs_encap_type) {
		case EFX_TUNNEL_PROTOCOL_NONE:
			break;
		case EFX_TUNNEL_PROTOCOL_VXLAN:
		case EFX_TUNNEL_PROTOCOL_GENEVE:
			MCDI_IN_POPULATE_DWORD_1(req,
			    FILTER_OP_EXT_IN_VNI_OR_VSID,
			    FILTER_OP_EXT_IN_VNI_TYPE,
			    spec->efs_encap_type == EFX_TUNNEL_PROTOCOL_VXLAN ?
				    MC_CMD_FILTER_OP_EXT_IN_VNI_TYPE_VXLAN :
				    MC_CMD_FILTER_OP_EXT_IN_VNI_TYPE_GENEVE);
			break;
		case EFX_TUNNEL_PROTOCOL_NVGRE:
			MCDI_IN_POPULATE_DWORD_1(req,
			    FILTER_OP_EXT_IN_VNI_OR_VSID,
			    FILTER_OP_EXT_IN_VSID_TYPE,
			    MC_CMD_FILTER_OP_EXT_IN_VSID_TYPE_NVGRE);
			break;
		default:
			EFSYS_ASSERT(0);
			rc = EINVAL;
			goto fail2;
		}

		memcpy(MCDI_IN2(req, uint8_t, FILTER_OP_EXT_IN_VNI_OR_VSID),
		    spec->efs_vni_or_vsid, EFX_VNI_OR_VSID_LEN);

		memcpy(MCDI_IN2(req, uint8_t, FILTER_OP_EXT_IN_IFRM_DST_MAC),
		    spec->efs_ifrm_loc_mac, EFX_MAC_ADDR_LEN);
	}

	/*
	 * Set the "MARK" or "FLAG" action for all packets matching this filter
	 * if necessary (only useful with equal stride packed stream Rx mode
	 * which provide the information in pseudo-header).
	 * These actions require MC_CMD_FILTER_OP_V3_IN msgrequest.
	 */
	if ((spec->efs_flags & EFX_FILTER_FLAG_ACTION_MARK) &&
	    (spec->efs_flags & EFX_FILTER_FLAG_ACTION_FLAG)) {
		rc = EINVAL;
		goto fail3;
	}
	if (spec->efs_flags & EFX_FILTER_FLAG_ACTION_MARK) {
		MCDI_IN_SET_DWORD(req, FILTER_OP_V3_IN_MATCH_ACTION,
		    MC_CMD_FILTER_OP_V3_IN_MATCH_ACTION_MARK);
		MCDI_IN_SET_DWORD(req, FILTER_OP_V3_IN_MATCH_MARK_VALUE,
		    spec->efs_mark);
	} else if (spec->efs_flags & EFX_FILTER_FLAG_ACTION_FLAG) {
		MCDI_IN_SET_DWORD(req, FILTER_OP_V3_IN_MATCH_ACTION,
		    MC_CMD_FILTER_OP_V3_IN_MATCH_ACTION_FLAG);
	}

	efx_mcdi_execute(enp, &req);

	if (req.emr_rc != 0) {
		rc = req.emr_rc;
		goto fail4;
	}

	if (req.emr_out_length_used < MC_CMD_FILTER_OP_EXT_OUT_LEN) {
		rc = EMSGSIZE;
		goto fail5;
	}

	handle->efh_lo = MCDI_OUT_DWORD(req, FILTER_OP_EXT_OUT_HANDLE_LO);
	handle->efh_hi = MCDI_OUT_DWORD(req, FILTER_OP_EXT_OUT_HANDLE_HI);

	return (0);

fail5:
	EFSYS_PROBE(fail5);
fail4:
	EFSYS_PROBE(fail4);
fail3:
	EFSYS_PROBE(fail3);
fail2:
	EFSYS_PROBE(fail2);
fail1:
	EFSYS_PROBE1(fail1, efx_rc_t, rc);

	return (rc);

}

static	__checkReturn	efx_rc_t
efx_mcdi_filter_op_delete(
	__in		efx_nic_t *enp,
	__in		unsigned int filter_op,
	__inout		ef10_filter_handle_t *handle)
{
	efx_mcdi_req_t req;
	EFX_MCDI_DECLARE_BUF(payload, MC_CMD_FILTER_OP_EXT_IN_LEN,
		MC_CMD_FILTER_OP_EXT_OUT_LEN);
	efx_rc_t rc;

	req.emr_cmd = MC_CMD_FILTER_OP;
	req.emr_in_buf = payload;
	req.emr_in_length = MC_CMD_FILTER_OP_EXT_IN_LEN;
	req.emr_out_buf = payload;
	req.emr_out_length = MC_CMD_FILTER_OP_EXT_OUT_LEN;

	switch (filter_op) {
	case MC_CMD_FILTER_OP_IN_OP_REMOVE:
		MCDI_IN_SET_DWORD(req, FILTER_OP_EXT_IN_OP,
		    MC_CMD_FILTER_OP_IN_OP_REMOVE);
		break;
	case MC_CMD_FILTER_OP_IN_OP_UNSUBSCRIBE:
		MCDI_IN_SET_DWORD(req, FILTER_OP_EXT_IN_OP,
		    MC_CMD_FILTER_OP_IN_OP_UNSUBSCRIBE);
		break;
	default:
		EFSYS_ASSERT(0);
		rc = EINVAL;
		goto fail1;
	}

	MCDI_IN_SET_DWORD(req, FILTER_OP_EXT_IN_HANDLE_LO, handle->efh_lo);
	MCDI_IN_SET_DWORD(req, FILTER_OP_EXT_IN_HANDLE_HI, handle->efh_hi);

	efx_mcdi_execute_quiet(enp, &req);

	if (req.emr_rc != 0) {
		rc = req.emr_rc;
		goto fail2;
	}

	if (req.emr_out_length_used < MC_CMD_FILTER_OP_EXT_OUT_LEN) {
		rc = EMSGSIZE;
		goto fail3;
	}

	return (0);

fail3:
	EFSYS_PROBE(fail3);

fail2:
	EFSYS_PROBE(fail2);
fail1:
	EFSYS_PROBE1(fail1, efx_rc_t, rc);

	return (rc);
}

static	__checkReturn	boolean_t
ef10_filter_equal(
	__in		const efx_filter_spec_t *left,
	__in		const efx_filter_spec_t *right)
{
	/* FIXME: Consider rx vs tx filters (look at efs_flags) */
	if (left->efs_match_flags != right->efs_match_flags)
		return (B_FALSE);
	if (!EFX_OWORD_IS_EQUAL(left->efs_rem_host, right->efs_rem_host))
		return (B_FALSE);
	if (!EFX_OWORD_IS_EQUAL(left->efs_loc_host, right->efs_loc_host))
		return (B_FALSE);
	if (memcmp(left->efs_rem_mac, right->efs_rem_mac, EFX_MAC_ADDR_LEN))
		return (B_FALSE);
	if (memcmp(left->efs_loc_mac, right->efs_loc_mac, EFX_MAC_ADDR_LEN))
		return (B_FALSE);
	if (left->efs_rem_port != right->efs_rem_port)
		return (B_FALSE);
	if (left->efs_loc_port != right->efs_loc_port)
		return (B_FALSE);
	if (left->efs_inner_vid != right->efs_inner_vid)
		return (B_FALSE);
	if (left->efs_outer_vid != right->efs_outer_vid)
		return (B_FALSE);
	if (left->efs_ether_type != right->efs_ether_type)
		return (B_FALSE);
	if (left->efs_ip_proto != right->efs_ip_proto)
		return (B_FALSE);
	if (left->efs_encap_type != right->efs_encap_type)
		return (B_FALSE);
	if (memcmp(left->efs_vni_or_vsid, right->efs_vni_or_vsid,
	    EFX_VNI_OR_VSID_LEN))
		return (B_FALSE);
	if (memcmp(left->efs_ifrm_loc_mac, right->efs_ifrm_loc_mac,
	    EFX_MAC_ADDR_LEN))
		return (B_FALSE);

	return (B_TRUE);

}

static	__checkReturn	boolean_t
ef10_filter_same_dest(
	__in		const efx_filter_spec_t *left,
	__in		const efx_filter_spec_t *right)
{
	if ((left->efs_flags & EFX_FILTER_FLAG_RX_RSS) &&
	    (right->efs_flags & EFX_FILTER_FLAG_RX_RSS)) {
		if (left->efs_rss_context == right->efs_rss_context)
			return (B_TRUE);
	} else if ((~(left->efs_flags) & EFX_FILTER_FLAG_RX_RSS) &&
	    (~(right->efs_flags) & EFX_FILTER_FLAG_RX_RSS)) {
		if (left->efs_dmaq_id == right->efs_dmaq_id)
			return (B_TRUE);
	}
	return (B_FALSE);
}

static	__checkReturn	uint32_t
ef10_filter_hash(
	__in		efx_filter_spec_t *spec)
{
	EFX_STATIC_ASSERT((sizeof (efx_filter_spec_t) % sizeof (uint32_t))
			    == 0);
	EFX_STATIC_ASSERT((EFX_FIELD_OFFSET(efx_filter_spec_t, efs_outer_vid) %
			    sizeof (uint32_t)) == 0);

	/*
	 * As the area of the efx_filter_spec_t we need to hash is DWORD
	 * aligned and an exact number of DWORDs in size we can use the
	 * optimised efx_hash_dwords() rather than efx_hash_bytes()
	 */
	return (efx_hash_dwords((const uint32_t *)&spec->efs_outer_vid,
			(sizeof (efx_filter_spec_t) -
			EFX_FIELD_OFFSET(efx_filter_spec_t, efs_outer_vid)) /
			sizeof (uint32_t), 0));
}

/*
 * Decide whether a filter should be exclusive or else should allow
 * delivery to additional recipients.  Currently we decide that
 * filters for specific local unicast MAC and IP addresses are
 * exclusive.
 */
static	__checkReturn	boolean_t
ef10_filter_is_exclusive(
	__in		efx_filter_spec_t *spec)
{
	if ((spec->efs_match_flags & EFX_FILTER_MATCH_LOC_MAC) &&
	    !EFX_MAC_ADDR_IS_MULTICAST(spec->efs_loc_mac))
		return (B_TRUE);

	if ((spec->efs_match_flags &
		(EFX_FILTER_MATCH_ETHER_TYPE | EFX_FILTER_MATCH_LOC_HOST)) ==
	    (EFX_FILTER_MATCH_ETHER_TYPE | EFX_FILTER_MATCH_LOC_HOST)) {
		if ((spec->efs_ether_type == EFX_ETHER_TYPE_IPV4) &&
		    ((spec->efs_loc_host.eo_u8[0] & 0xf) != 0xe))
			return (B_TRUE);
		if ((spec->efs_ether_type == EFX_ETHER_TYPE_IPV6) &&
		    (spec->efs_loc_host.eo_u8[0] != 0xff))
			return (B_TRUE);
	}

	return (B_FALSE);
}

	__checkReturn	efx_rc_t
ef10_filter_restore(
	__in		efx_nic_t *enp)
{
	int tbl_id;
	efx_filter_spec_t *spec;
	ef10_filter_table_t *eftp = enp->en_filter.ef_ef10_filter_table;
	boolean_t restoring;
	efsys_lock_state_t state;
	efx_rc_t rc;

	EFSYS_ASSERT(enp->en_family == EFX_FAMILY_HUNTINGTON ||
	    enp->en_family == EFX_FAMILY_MEDFORD ||
	    enp->en_family == EFX_FAMILY_MEDFORD2);

	for (tbl_id = 0; tbl_id < EFX_EF10_FILTER_TBL_ROWS; tbl_id++) {

		EFSYS_LOCK(enp->en_eslp, state);

		spec = ef10_filter_entry_spec(eftp, tbl_id);
		if (spec == NULL) {
			restoring = B_FALSE;
		} else if (ef10_filter_entry_is_busy(eftp, tbl_id)) {
			/* Ignore busy entries. */
			restoring = B_FALSE;
		} else {
			ef10_filter_set_entry_busy(eftp, tbl_id);
			restoring = B_TRUE;
		}

		EFSYS_UNLOCK(enp->en_eslp, state);

		if (restoring == B_FALSE)
			continue;

		if (ef10_filter_is_exclusive(spec)) {
			rc = efx_mcdi_filter_op_add(enp, spec,
			    MC_CMD_FILTER_OP_IN_OP_INSERT,
			    &eftp->eft_entry[tbl_id].efe_handle);
		} else {
			rc = efx_mcdi_filter_op_add(enp, spec,
			    MC_CMD_FILTER_OP_IN_OP_SUBSCRIBE,
			    &eftp->eft_entry[tbl_id].efe_handle);
		}

		if (rc != 0)
			goto fail1;

		EFSYS_LOCK(enp->en_eslp, state);

		ef10_filter_set_entry_not_busy(eftp, tbl_id);

		EFSYS_UNLOCK(enp->en_eslp, state);
	}

	return (0);

fail1:
	EFSYS_PROBE1(fail1, efx_rc_t, rc);

	return (rc);
}

/*
 * An arbitrary search limit for the software hash table. As per the linux net
 * driver.
 */
#define	EF10_FILTER_SEARCH_LIMIT 200

static	__checkReturn	efx_rc_t
ef10_filter_add_internal(
	__in		efx_nic_t *enp,
	__inout		efx_filter_spec_t *spec,
	__in		boolean_t may_replace,
	__out_opt	uint32_t *filter_id)
{
	efx_rc_t rc;
	ef10_filter_table_t *eftp = enp->en_filter.ef_ef10_filter_table;
	efx_filter_spec_t *saved_spec;
	uint32_t hash;
	unsigned int depth;
	int ins_index;
	boolean_t replacing = B_FALSE;
	unsigned int i;
	efsys_lock_state_t state;
	boolean_t locked = B_FALSE;

	EFSYS_ASSERT(enp->en_family == EFX_FAMILY_HUNTINGTON ||
	    enp->en_family == EFX_FAMILY_MEDFORD ||
	    enp->en_family == EFX_FAMILY_MEDFORD2);

	hash = ef10_filter_hash(spec);

	/*
	 * FIXME: Add support for inserting filters of different priorities
	 * and removing lower priority multicast filters (bug 42378)
	 */

	/*
	 * Find any existing filters with the same match tuple or
	 * else a free slot to insert at.  If any of them are busy,
	 * we have to wait and retry.
	 */
	for (;;) {
		ins_index = -1;
		depth = 1;
		EFSYS_LOCK(enp->en_eslp, state);
		locked = B_TRUE;

		for (;;) {
			i = (hash + depth) & (EFX_EF10_FILTER_TBL_ROWS - 1);
			saved_spec = ef10_filter_entry_spec(eftp, i);

			if (!saved_spec) {
				if (ins_index < 0) {
					ins_index = i;
				}
			} else if (ef10_filter_equal(spec, saved_spec)) {
				if (ef10_filter_entry_is_busy(eftp, i))
					break;
				if (saved_spec->efs_priority
					    == EFX_FILTER_PRI_AUTO) {
					ins_index = i;
					goto found;
				} else if (ef10_filter_is_exclusive(spec)) {
					if (may_replace) {
						ins_index = i;
						goto found;
					} else {
						rc = EEXIST;
						goto fail1;
					}
				}

				/* Leave existing */
			}

			/*
			 * Once we reach the maximum search depth, use
			 * the first suitable slot or return EBUSY if
			 * there was none.
			 */
			if (depth == EF10_FILTER_SEARCH_LIMIT) {
				if (ins_index < 0) {
					rc = EBUSY;
					goto fail2;
				}
				goto found;
			}
			depth++;
		}
		EFSYS_UNLOCK(enp->en_eslp, state);
		locked = B_FALSE;
	}

found:
	/*
	 * Create a software table entry if necessary, and mark it
	 * busy.  We might yet fail to insert, but any attempt to
	 * insert a conflicting filter while we're waiting for the
	 * firmware must find the busy entry.
	 */
	saved_spec = ef10_filter_entry_spec(eftp, ins_index);
	if (saved_spec) {
		if (saved_spec->efs_priority == EFX_FILTER_PRI_AUTO) {
			/* This is a filter we are refreshing */
			ef10_filter_set_entry_not_auto_old(eftp, ins_index);
			goto out_unlock;

		}
		replacing = B_TRUE;
	} else {
		EFSYS_KMEM_ALLOC(enp->en_esip, sizeof (*spec), saved_spec);
		if (!saved_spec) {
			rc = ENOMEM;
			goto fail3;
		}
		*saved_spec = *spec;
		ef10_filter_set_entry(eftp, ins_index, saved_spec);
	}
	ef10_filter_set_entry_busy(eftp, ins_index);

	EFSYS_UNLOCK(enp->en_eslp, state);
	locked = B_FALSE;

	/*
	 * On replacing the filter handle may change after after a successful
	 * replace operation.
	 */
	if (replacing) {
		rc = efx_mcdi_filter_op_add(enp, spec,
		    MC_CMD_FILTER_OP_IN_OP_REPLACE,
		    &eftp->eft_entry[ins_index].efe_handle);
	} else if (ef10_filter_is_exclusive(spec)) {
		rc = efx_mcdi_filter_op_add(enp, spec,
		    MC_CMD_FILTER_OP_IN_OP_INSERT,
		    &eftp->eft_entry[ins_index].efe_handle);
	} else {
		rc = efx_mcdi_filter_op_add(enp, spec,
		    MC_CMD_FILTER_OP_IN_OP_SUBSCRIBE,
		    &eftp->eft_entry[ins_index].efe_handle);
	}

	if (rc != 0)
		goto fail4;

	EFSYS_LOCK(enp->en_eslp, state);
	locked = B_TRUE;

	if (replacing) {
		/* Update the fields that may differ */
		saved_spec->efs_priority = spec->efs_priority;
		saved_spec->efs_flags = spec->efs_flags;
		saved_spec->efs_rss_context = spec->efs_rss_context;
		saved_spec->efs_dmaq_id = spec->efs_dmaq_id;
	}

	ef10_filter_set_entry_not_busy(eftp, ins_index);

out_unlock:

	EFSYS_UNLOCK(enp->en_eslp, state);
	locked = B_FALSE;

	if (filter_id)
		*filter_id = ins_index;

	return (0);

fail4:
	EFSYS_PROBE(fail4);

	if (!replacing) {
		EFSYS_KMEM_FREE(enp->en_esip, sizeof (*spec), saved_spec);
		saved_spec = NULL;
	}
	ef10_filter_set_entry_not_busy(eftp, ins_index);
	ef10_filter_set_entry(eftp, ins_index, NULL);

fail3:
	EFSYS_PROBE(fail3);

fail2:
	EFSYS_PROBE(fail2);

fail1:
	EFSYS_PROBE1(fail1, efx_rc_t, rc);

	if (locked)
		EFSYS_UNLOCK(enp->en_eslp, state);

	return (rc);
}

	__checkReturn	efx_rc_t
ef10_filter_add(
	__in		efx_nic_t *enp,
	__inout		efx_filter_spec_t *spec,
	__in		boolean_t may_replace)
{
	efx_rc_t rc;

	rc = ef10_filter_add_internal(enp, spec, may_replace, NULL);
	if (rc != 0)
		goto fail1;

	return (0);

fail1:
	EFSYS_PROBE1(fail1, efx_rc_t, rc);

	return (rc);
}


static	__checkReturn	efx_rc_t
ef10_filter_delete_internal(
	__in		efx_nic_t *enp,
	__in		uint32_t filter_id)
{
	efx_rc_t rc;
	ef10_filter_table_t *table = enp->en_filter.ef_ef10_filter_table;
	efx_filter_spec_t *spec;
	efsys_lock_state_t state;
	uint32_t filter_idx = filter_id % EFX_EF10_FILTER_TBL_ROWS;

	/*
	 * Find the software table entry and mark it busy.  Don't
	 * remove it yet; any attempt to update while we're waiting
	 * for the firmware must find the busy entry.
	 *
	 * FIXME: What if the busy flag is never cleared?
	 */
	EFSYS_LOCK(enp->en_eslp, state);
	while (ef10_filter_entry_is_busy(table, filter_idx)) {
		EFSYS_UNLOCK(enp->en_eslp, state);
		EFSYS_SPIN(1);
		EFSYS_LOCK(enp->en_eslp, state);
	}
	if ((spec = ef10_filter_entry_spec(table, filter_idx)) != NULL) {
		ef10_filter_set_entry_busy(table, filter_idx);
	}
	EFSYS_UNLOCK(enp->en_eslp, state);

	if (spec == NULL) {
		rc = ENOENT;
		goto fail1;
	}

	/*
	 * Try to remove the hardware filter. This may fail if the MC has
	 * rebooted (which frees all hardware filter resources).
	 */
	if (ef10_filter_is_exclusive(spec)) {
		rc = efx_mcdi_filter_op_delete(enp,
		    MC_CMD_FILTER_OP_IN_OP_REMOVE,
		    &table->eft_entry[filter_idx].efe_handle);
	} else {
		rc = efx_mcdi_filter_op_delete(enp,
		    MC_CMD_FILTER_OP_IN_OP_UNSUBSCRIBE,
		    &table->eft_entry[filter_idx].efe_handle);
	}

	/* Free the software table entry */
	EFSYS_LOCK(enp->en_eslp, state);
	ef10_filter_set_entry_not_busy(table, filter_idx);
	ef10_filter_set_entry(table, filter_idx, NULL);
	EFSYS_UNLOCK(enp->en_eslp, state);

	EFSYS_KMEM_FREE(enp->en_esip, sizeof (*spec), spec);

	/* Check result of hardware filter removal */
	if (rc != 0)
		goto fail2;

	return (0);

fail2:
	EFSYS_PROBE(fail2);

fail1:
	EFSYS_PROBE1(fail1, efx_rc_t, rc);

	return (rc);
}

	__checkReturn	efx_rc_t
ef10_filter_delete(
	__in		efx_nic_t *enp,
	__inout		efx_filter_spec_t *spec)
{
	efx_rc_t rc;
	ef10_filter_table_t *table = enp->en_filter.ef_ef10_filter_table;
	efx_filter_spec_t *saved_spec;
	unsigned int hash;
	unsigned int depth;
	unsigned int i;
	efsys_lock_state_t state;
	boolean_t locked = B_FALSE;

	EFSYS_ASSERT(enp->en_family == EFX_FAMILY_HUNTINGTON ||
	    enp->en_family == EFX_FAMILY_MEDFORD ||
	    enp->en_family == EFX_FAMILY_MEDFORD2);

	hash = ef10_filter_hash(spec);

	EFSYS_LOCK(enp->en_eslp, state);
	locked = B_TRUE;

	depth = 1;
	for (;;) {
		i = (hash + depth) & (EFX_EF10_FILTER_TBL_ROWS - 1);
		saved_spec = ef10_filter_entry_spec(table, i);
		if (saved_spec && ef10_filter_equal(spec, saved_spec) &&
		    ef10_filter_same_dest(spec, saved_spec)) {
			break;
		}
		if (depth == EF10_FILTER_SEARCH_LIMIT) {
			rc = ENOENT;
			goto fail1;
		}
		depth++;
	}

	EFSYS_UNLOCK(enp->en_eslp, state);
	locked = B_FALSE;

	rc = ef10_filter_delete_internal(enp, i);
	if (rc != 0)
		goto fail2;

	return (0);

fail2:
	EFSYS_PROBE(fail2);

fail1:
	EFSYS_PROBE1(fail1, efx_rc_t, rc);

	if (locked)
		EFSYS_UNLOCK(enp->en_eslp, state);

	return (rc);
}

static	__checkReturn	efx_rc_t
efx_mcdi_get_parser_disp_info(
	__in				efx_nic_t *enp,
	__out_ecount(buffer_length)	uint32_t *buffer,
	__in				size_t buffer_length,
	__in				boolean_t encap,
	__out				size_t *list_lengthp)
{
	efx_mcdi_req_t req;
	EFX_MCDI_DECLARE_BUF(payload, MC_CMD_GET_PARSER_DISP_INFO_IN_LEN,
		MC_CMD_GET_PARSER_DISP_INFO_OUT_LENMAX);
	size_t matches_count;
	size_t list_size;
	efx_rc_t rc;

	req.emr_cmd = MC_CMD_GET_PARSER_DISP_INFO;
	req.emr_in_buf = payload;
	req.emr_in_length = MC_CMD_GET_PARSER_DISP_INFO_IN_LEN;
	req.emr_out_buf = payload;
	req.emr_out_length = MC_CMD_GET_PARSER_DISP_INFO_OUT_LENMAX;

	MCDI_IN_SET_DWORD(req, GET_PARSER_DISP_INFO_OUT_OP, encap ?
	    MC_CMD_GET_PARSER_DISP_INFO_IN_OP_GET_SUPPORTED_ENCAP_RX_MATCHES :
	    MC_CMD_GET_PARSER_DISP_INFO_IN_OP_GET_SUPPORTED_RX_MATCHES);

	efx_mcdi_execute(enp, &req);

	if (req.emr_rc != 0) {
		rc = req.emr_rc;
		goto fail1;
	}

	matches_count = MCDI_OUT_DWORD(req,
	    GET_PARSER_DISP_INFO_OUT_NUM_SUPPORTED_MATCHES);

	if (req.emr_out_length_used <
	    MC_CMD_GET_PARSER_DISP_INFO_OUT_LEN(matches_count)) {
		rc = EMSGSIZE;
		goto fail2;
	}

	*list_lengthp = matches_count;

	if (buffer_length < matches_count) {
		rc = ENOSPC;
		goto fail3;
	}

	/*
	 * Check that the elements in the list in the MCDI response are the size
	 * we expect, so we can just copy them directly. Any conversion of the
	 * flags is handled by the caller.
	 */
	EFX_STATIC_ASSERT(sizeof (uint32_t) ==
	    MC_CMD_GET_PARSER_DISP_INFO_OUT_SUPPORTED_MATCHES_LEN);

	list_size = matches_count *
		MC_CMD_GET_PARSER_DISP_INFO_OUT_SUPPORTED_MATCHES_LEN;
	memcpy(buffer,
	    MCDI_OUT2(req, uint32_t,
		    GET_PARSER_DISP_INFO_OUT_SUPPORTED_MATCHES),
	    list_size);

	return (0);

fail3:
	EFSYS_PROBE(fail3);
fail2:
	EFSYS_PROBE(fail2);
fail1:
	EFSYS_PROBE1(fail1, efx_rc_t, rc);

	return (rc);
}

	__checkReturn	efx_rc_t
ef10_filter_supported_filters(
	__in				efx_nic_t *enp,
	__out_ecount(buffer_length)	uint32_t *buffer,
	__in				size_t buffer_length,
	__out				size_t *list_lengthp)
{
	efx_nic_cfg_t *encp = &(enp->en_nic_cfg);
	size_t mcdi_list_length;
	size_t mcdi_encap_list_length;
	size_t list_length;
	uint32_t i;
	uint32_t next_buf_idx;
	size_t next_buf_length;
	efx_rc_t rc;
<<<<<<< HEAD
=======
	boolean_t no_space = B_FALSE;
>>>>>>> b2521650
	efx_filter_match_flags_t all_filter_flags =
	    (EFX_FILTER_MATCH_REM_HOST | EFX_FILTER_MATCH_LOC_HOST |
	    EFX_FILTER_MATCH_REM_MAC | EFX_FILTER_MATCH_REM_PORT |
	    EFX_FILTER_MATCH_LOC_MAC | EFX_FILTER_MATCH_LOC_PORT |
	    EFX_FILTER_MATCH_ETHER_TYPE | EFX_FILTER_MATCH_INNER_VID |
	    EFX_FILTER_MATCH_OUTER_VID | EFX_FILTER_MATCH_IP_PROTO |
	    EFX_FILTER_MATCH_VNI_OR_VSID |
	    EFX_FILTER_MATCH_IFRM_LOC_MAC |
	    EFX_FILTER_MATCH_IFRM_UNKNOWN_MCAST_DST |
	    EFX_FILTER_MATCH_IFRM_UNKNOWN_UCAST_DST |
	    EFX_FILTER_MATCH_ENCAP_TYPE |
	    EFX_FILTER_MATCH_UNKNOWN_MCAST_DST |
	    EFX_FILTER_MATCH_UNKNOWN_UCAST_DST);

	/*
	 * Two calls to MC_CMD_GET_PARSER_DISP_INFO are needed: one to get the
	 * list of supported filters for ordinary packets, and then another to
	 * get the list of supported filters for encapsulated packets. To
	 * distinguish the second list from the first, the
	 * EFX_FILTER_MATCH_ENCAP_TYPE flag is added to each filter for
	 * encapsulated packets.
	 */
	rc = efx_mcdi_get_parser_disp_info(enp, buffer, buffer_length, B_FALSE,
	    &mcdi_list_length);
	if (rc != 0) {
		if (rc == ENOSPC)
			no_space = B_TRUE;
		else
			goto fail1;
	}

	if (no_space) {
		next_buf_idx = 0;
		next_buf_length = 0;
	} else {
		EFSYS_ASSERT(mcdi_list_length <= buffer_length);
		next_buf_idx = mcdi_list_length;
		next_buf_length = buffer_length - mcdi_list_length;
	}

	if (encp->enc_tunnel_encapsulations_supported != 0) {
		rc = efx_mcdi_get_parser_disp_info(enp, &buffer[next_buf_idx],
		    next_buf_length, B_TRUE, &mcdi_encap_list_length);
		if (rc != 0) {
			if (rc == ENOSPC)
				no_space = B_TRUE;
			else
				goto fail2;
		} else {
			for (i = next_buf_idx;
			    i < next_buf_idx + mcdi_encap_list_length; i++)
				buffer[i] |= EFX_FILTER_MATCH_ENCAP_TYPE;
		}
	} else {
		mcdi_encap_list_length = 0;
	}

	if (no_space) {
		*list_lengthp = mcdi_list_length + mcdi_encap_list_length;
		rc = ENOSPC;
		goto fail3;
	}

	/*
	 * The static assertions in ef10_filter_init() ensure that the values of
	 * the EFX_FILTER_MATCH flags match those used by MCDI, so they don't
	 * need to be converted.
	 *
	 * In case support is added to MCDI for additional flags, remove any
	 * matches from the list which include flags we don't support. The order
	 * of the matches is preserved as they are ordered from highest to
	 * lowest priority.
	 */
	EFSYS_ASSERT(mcdi_list_length + mcdi_encap_list_length <=
	    buffer_length);
	list_length = 0;
	for (i = 0; i < mcdi_list_length + mcdi_encap_list_length; i++) {
		if ((buffer[i] & ~all_filter_flags) == 0) {
			buffer[list_length] = buffer[i];
			list_length++;
		}
	}

	*list_lengthp = list_length;

	return (0);

fail3:
	EFSYS_PROBE(fail3);
fail2:
	EFSYS_PROBE(fail2);
fail1:
	EFSYS_PROBE1(fail1, efx_rc_t, rc);

	return (rc);
}

static	__checkReturn	efx_rc_t
ef10_filter_insert_unicast(
	__in				efx_nic_t *enp,
	__in_ecount(6)			uint8_t const *addr,
	__in				efx_filter_flags_t filter_flags)
{
	ef10_filter_table_t *eftp = enp->en_filter.ef_ef10_filter_table;
	efx_filter_spec_t spec;
	efx_rc_t rc;

	/* Insert the filter for the local station address */
	efx_filter_spec_init_rx(&spec, EFX_FILTER_PRI_AUTO,
	    filter_flags,
	    eftp->eft_default_rxq);
	rc = efx_filter_spec_set_eth_local(&spec, EFX_FILTER_SPEC_VID_UNSPEC,
	    addr);
	if (rc != 0)
		goto fail1;

	rc = ef10_filter_add_internal(enp, &spec, B_TRUE,
	    &eftp->eft_unicst_filter_indexes[eftp->eft_unicst_filter_count]);
	if (rc != 0)
		goto fail2;

	eftp->eft_unicst_filter_count++;
	EFSYS_ASSERT(eftp->eft_unicst_filter_count <=
		    EFX_EF10_FILTER_UNICAST_FILTERS_MAX);

	return (0);

fail2:
	EFSYS_PROBE(fail2);
fail1:
	EFSYS_PROBE1(fail1, efx_rc_t, rc);
	return (rc);
}

static	__checkReturn	efx_rc_t
ef10_filter_insert_all_unicast(
	__in				efx_nic_t *enp,
	__in				efx_filter_flags_t filter_flags)
{
	ef10_filter_table_t *eftp = enp->en_filter.ef_ef10_filter_table;
	efx_filter_spec_t spec;
	efx_rc_t rc;

	/* Insert the unknown unicast filter */
	efx_filter_spec_init_rx(&spec, EFX_FILTER_PRI_AUTO,
	    filter_flags,
	    eftp->eft_default_rxq);
	rc = efx_filter_spec_set_uc_def(&spec);
	if (rc != 0)
		goto fail1;
	rc = ef10_filter_add_internal(enp, &spec, B_TRUE,
	    &eftp->eft_unicst_filter_indexes[eftp->eft_unicst_filter_count]);
	if (rc != 0)
		goto fail2;

	eftp->eft_unicst_filter_count++;
	EFSYS_ASSERT(eftp->eft_unicst_filter_count <=
		    EFX_EF10_FILTER_UNICAST_FILTERS_MAX);

	return (0);

fail2:
	EFSYS_PROBE(fail2);
fail1:
	EFSYS_PROBE1(fail1, efx_rc_t, rc);
	return (rc);
}

static	__checkReturn	efx_rc_t
ef10_filter_insert_multicast_list(
	__in				efx_nic_t *enp,
	__in				boolean_t mulcst,
	__in				boolean_t brdcst,
	__in_ecount(6*count)		uint8_t const *addrs,
	__in				uint32_t count,
	__in				efx_filter_flags_t filter_flags,
	__in				boolean_t rollback)
{
	ef10_filter_table_t *eftp = enp->en_filter.ef_ef10_filter_table;
	efx_filter_spec_t spec;
	uint8_t addr[6];
	uint32_t i;
	uint32_t filter_index;
	uint32_t filter_count;
	efx_rc_t rc;

	if (mulcst == B_FALSE)
		count = 0;

	if (count + (brdcst ? 1 : 0) >
	    EFX_ARRAY_SIZE(eftp->eft_mulcst_filter_indexes)) {
		/* Too many MAC addresses */
		rc = EINVAL;
		goto fail1;
	}

	/* Insert/renew multicast address list filters */
	filter_count = 0;
	for (i = 0; i < count; i++) {
		efx_filter_spec_init_rx(&spec,
		    EFX_FILTER_PRI_AUTO,
		    filter_flags,
		    eftp->eft_default_rxq);

		rc = efx_filter_spec_set_eth_local(&spec,
		    EFX_FILTER_SPEC_VID_UNSPEC,
		    &addrs[i * EFX_MAC_ADDR_LEN]);
		if (rc != 0) {
			if (rollback == B_TRUE) {
				/* Only stop upon failure if told to rollback */
				goto rollback;
			} else {
				/*
				 * Don't try to add a filter with a corrupt
				 * specification.
				 */
				continue;
			}
		}

		rc = ef10_filter_add_internal(enp, &spec, B_TRUE,
					    &filter_index);

		if (rc == 0) {
			eftp->eft_mulcst_filter_indexes[filter_count] =
				filter_index;
			filter_count++;
		} else if (rollback == B_TRUE) {
			/* Only stop upon failure if told to rollback */
			goto rollback;
		}

	}

	if (brdcst == B_TRUE) {
		/* Insert/renew broadcast address filter */
		efx_filter_spec_init_rx(&spec, EFX_FILTER_PRI_AUTO,
		    filter_flags,
		    eftp->eft_default_rxq);

		EFX_MAC_BROADCAST_ADDR_SET(addr);
		rc = efx_filter_spec_set_eth_local(&spec,
		    EFX_FILTER_SPEC_VID_UNSPEC, addr);
		if ((rc != 0) && (rollback == B_TRUE)) {
			/* Only stop upon failure if told to rollback */
			goto rollback;
		}

		rc = ef10_filter_add_internal(enp, &spec, B_TRUE,
					    &filter_index);

		if (rc == 0) {
			eftp->eft_mulcst_filter_indexes[filter_count] =
				filter_index;
			filter_count++;
		} else if (rollback == B_TRUE) {
			/* Only stop upon failure if told to rollback */
			goto rollback;
		}
	}

	eftp->eft_mulcst_filter_count = filter_count;
	eftp->eft_using_all_mulcst = B_FALSE;

	return (0);

rollback:
	/* Remove any filters we have inserted */
	i = filter_count;
	while (i--) {
		(void) ef10_filter_delete_internal(enp,
		    eftp->eft_mulcst_filter_indexes[i]);
	}
	eftp->eft_mulcst_filter_count = 0;

fail1:
	EFSYS_PROBE1(fail1, efx_rc_t, rc);

	return (rc);
}

static	__checkReturn	efx_rc_t
ef10_filter_insert_all_multicast(
	__in				efx_nic_t *enp,
	__in				efx_filter_flags_t filter_flags)
{
	ef10_filter_table_t *eftp = enp->en_filter.ef_ef10_filter_table;
	efx_filter_spec_t spec;
	efx_rc_t rc;

	/* Insert the unknown multicast filter */
	efx_filter_spec_init_rx(&spec, EFX_FILTER_PRI_AUTO,
	    filter_flags,
	    eftp->eft_default_rxq);
	rc = efx_filter_spec_set_mc_def(&spec);
	if (rc != 0)
		goto fail1;

	rc = ef10_filter_add_internal(enp, &spec, B_TRUE,
	    &eftp->eft_mulcst_filter_indexes[0]);
	if (rc != 0)
		goto fail2;

	eftp->eft_mulcst_filter_count = 1;
	eftp->eft_using_all_mulcst = B_TRUE;

	/*
	 * FIXME: If brdcst == B_FALSE, add a filter to drop broadcast traffic.
	 */

	return (0);

fail2:
	EFSYS_PROBE(fail2);
fail1:
	EFSYS_PROBE1(fail1, efx_rc_t, rc);

	return (rc);
}

typedef struct ef10_filter_encap_entry_s {
	uint16_t		ether_type;
	efx_tunnel_protocol_t	encap_type;
	uint32_t		inner_frame_match;
} ef10_filter_encap_entry_t;

#define	EF10_ENCAP_FILTER_ENTRY(ipv, encap_type, inner_frame_match)	\
	{ EFX_ETHER_TYPE_##ipv, EFX_TUNNEL_PROTOCOL_##encap_type,	\
	    EFX_FILTER_INNER_FRAME_MATCH_UNKNOWN_##inner_frame_match }

static ef10_filter_encap_entry_t ef10_filter_encap_list[] = {
	EF10_ENCAP_FILTER_ENTRY(IPV4, VXLAN, UCAST_DST),
	EF10_ENCAP_FILTER_ENTRY(IPV4, VXLAN, MCAST_DST),
	EF10_ENCAP_FILTER_ENTRY(IPV6, VXLAN, UCAST_DST),
	EF10_ENCAP_FILTER_ENTRY(IPV6, VXLAN, MCAST_DST),

	EF10_ENCAP_FILTER_ENTRY(IPV4, GENEVE, UCAST_DST),
	EF10_ENCAP_FILTER_ENTRY(IPV4, GENEVE, MCAST_DST),
	EF10_ENCAP_FILTER_ENTRY(IPV6, GENEVE, UCAST_DST),
	EF10_ENCAP_FILTER_ENTRY(IPV6, GENEVE, MCAST_DST),

	EF10_ENCAP_FILTER_ENTRY(IPV4, NVGRE, UCAST_DST),
	EF10_ENCAP_FILTER_ENTRY(IPV4, NVGRE, MCAST_DST),
	EF10_ENCAP_FILTER_ENTRY(IPV6, NVGRE, UCAST_DST),
	EF10_ENCAP_FILTER_ENTRY(IPV6, NVGRE, MCAST_DST),
};

#undef EF10_ENCAP_FILTER_ENTRY

static	__checkReturn	efx_rc_t
ef10_filter_insert_encap_filters(
	__in		efx_nic_t *enp,
	__in		boolean_t mulcst,
	__in		efx_filter_flags_t filter_flags)
{
	ef10_filter_table_t *table = enp->en_filter.ef_ef10_filter_table;
	uint32_t i;
	efx_rc_t rc;

	EFX_STATIC_ASSERT(EFX_ARRAY_SIZE(ef10_filter_encap_list) <=
			    EFX_ARRAY_SIZE(table->eft_encap_filter_indexes));

	/*
	 * On Medford, full-featured firmware can identify packets as being
	 * tunnel encapsulated, even if no encapsulated packet offloads are in
	 * use. When packets are identified as such, ordinary filters are not
	 * applied, only ones specific to encapsulated packets. Hence we need to
	 * insert filters for encapsulated packets in order to receive them.
	 *
	 * Separate filters need to be inserted for each ether type,
	 * encapsulation type, and inner frame type (unicast or multicast). To
	 * keep things simple and reduce the number of filters needed, catch-all
	 * filters for all combinations of types are inserted, even if
	 * all_unicst or all_mulcst have not been set. (These catch-all filters
	 * may well, however, fail to insert on unprivileged functions.)
	 */
	table->eft_encap_filter_count = 0;
	for (i = 0; i < EFX_ARRAY_SIZE(ef10_filter_encap_list); i++) {
		efx_filter_spec_t spec;
		ef10_filter_encap_entry_t *encap_filter =
			&ef10_filter_encap_list[i];

		/*
		 * Skip multicast filters if we've not been asked for
		 * any multicast traffic.
		 */
		if ((mulcst == B_FALSE) &&
		    (encap_filter->inner_frame_match ==
		    EFX_FILTER_INNER_FRAME_MATCH_UNKNOWN_MCAST_DST))
			continue;

		efx_filter_spec_init_rx(&spec, EFX_FILTER_PRI_AUTO,
					filter_flags,
					table->eft_default_rxq);
		efx_filter_spec_set_ether_type(&spec, encap_filter->ether_type);
		rc = efx_filter_spec_set_encap_type(&spec,
					    encap_filter->encap_type,
					    encap_filter->inner_frame_match);
		if (rc != 0)
			goto fail1;

		rc = ef10_filter_add_internal(enp, &spec, B_TRUE,
			    &table->eft_encap_filter_indexes[
				    table->eft_encap_filter_count]);
		if (rc != 0) {
			if (rc != EACCES)
				goto fail2;
		} else {
			table->eft_encap_filter_count++;
		}
	}

	return (0);

fail2:
	EFSYS_PROBE(fail2);
fail1:
	EFSYS_PROBE1(fail1, efx_rc_t, rc);

	return (rc);
}

static			void
ef10_filter_remove_old(
	__in		efx_nic_t *enp)
{
	ef10_filter_table_t *table = enp->en_filter.ef_ef10_filter_table;
	uint32_t i;

	for (i = 0; i < EFX_ARRAY_SIZE(table->eft_entry); i++) {
		if (ef10_filter_entry_is_auto_old(table, i)) {
			(void) ef10_filter_delete_internal(enp, i);
		}
	}
}


static	__checkReturn	efx_rc_t
ef10_filter_get_workarounds(
	__in				efx_nic_t *enp)
{
	efx_nic_cfg_t *encp = &enp->en_nic_cfg;
	uint32_t implemented = 0;
	uint32_t enabled = 0;
	efx_rc_t rc;

	rc = efx_mcdi_get_workarounds(enp, &implemented, &enabled);
	if (rc == 0) {
		/* Check if chained multicast filter support is enabled */
		if (implemented & enabled & MC_CMD_GET_WORKAROUNDS_OUT_BUG26807)
			encp->enc_bug26807_workaround = B_TRUE;
		else
			encp->enc_bug26807_workaround = B_FALSE;
	} else if (rc == ENOTSUP) {
		/*
		 * Firmware is too old to support GET_WORKAROUNDS, and support
		 * for this workaround was implemented later.
		 */
		encp->enc_bug26807_workaround = B_FALSE;
	} else {
		goto fail1;
	}

	return (0);

fail1:
	EFSYS_PROBE1(fail1, efx_rc_t, rc);

	return (rc);

}


/*
 * Reconfigure all filters.
 * If all_unicst and/or all mulcst filters cannot be applied then
 * return ENOTSUP (Note the filters for the specified addresses are
 * still applied in this case).
 */
	__checkReturn	efx_rc_t
ef10_filter_reconfigure(
	__in				efx_nic_t *enp,
	__in_ecount(6)			uint8_t const *mac_addr,
	__in				boolean_t all_unicst,
	__in				boolean_t mulcst,
	__in				boolean_t all_mulcst,
	__in				boolean_t brdcst,
	__in_ecount(6*count)		uint8_t const *addrs,
	__in				uint32_t count)
{
	efx_nic_cfg_t *encp = &enp->en_nic_cfg;
	ef10_filter_table_t *table = enp->en_filter.ef_ef10_filter_table;
	efx_filter_flags_t filter_flags;
	unsigned int i;
	efx_rc_t all_unicst_rc = 0;
	efx_rc_t all_mulcst_rc = 0;
	efx_rc_t rc;

	if (table->eft_default_rxq == NULL) {
		/*
		 * Filters direct traffic to the default RXQ, and so cannot be
		 * inserted until it is available. Any currently configured
		 * filters must be removed (ignore errors in case the MC
		 * has rebooted, which removes hardware filters).
		 */
		for (i = 0; i < table->eft_unicst_filter_count; i++) {
			(void) ef10_filter_delete_internal(enp,
					table->eft_unicst_filter_indexes[i]);
		}
		table->eft_unicst_filter_count = 0;

		for (i = 0; i < table->eft_mulcst_filter_count; i++) {
			(void) ef10_filter_delete_internal(enp,
					table->eft_mulcst_filter_indexes[i]);
		}
		table->eft_mulcst_filter_count = 0;

		for (i = 0; i < table->eft_encap_filter_count; i++) {
			(void) ef10_filter_delete_internal(enp,
					table->eft_encap_filter_indexes[i]);
		}
		table->eft_encap_filter_count = 0;

		return (0);
	}

	if (table->eft_using_rss)
		filter_flags = EFX_FILTER_FLAG_RX_RSS;
	else
		filter_flags = 0;

	/* Mark old filters which may need to be removed */
	for (i = 0; i < table->eft_unicst_filter_count; i++) {
		ef10_filter_set_entry_auto_old(table,
					table->eft_unicst_filter_indexes[i]);
	}
	for (i = 0; i < table->eft_mulcst_filter_count; i++) {
		ef10_filter_set_entry_auto_old(table,
					table->eft_mulcst_filter_indexes[i]);
	}
	for (i = 0; i < table->eft_encap_filter_count; i++) {
		ef10_filter_set_entry_auto_old(table,
					table->eft_encap_filter_indexes[i]);
	}

	/*
	 * Insert or renew unicast filters.
	 *
	 * Firmware does not perform chaining on unicast filters. As traffic is
	 * therefore only delivered to the first matching filter, we should
	 * always insert the specific filter for our MAC address, to try and
	 * ensure we get that traffic.
	 *
	 * (If the filter for our MAC address has already been inserted by
	 * another function, we won't receive traffic sent to us, even if we
	 * insert a unicast mismatch filter. To prevent traffic stealing, this
	 * therefore relies on the privilege model only allowing functions to
	 * insert filters for their own MAC address unless explicitly given
	 * additional privileges by the user. This also means that, even on a
	 * priviliged function, inserting a unicast mismatch filter may not
	 * catch all traffic in multi PCI function scenarios.)
	 */
	table->eft_unicst_filter_count = 0;
	rc = ef10_filter_insert_unicast(enp, mac_addr, filter_flags);
	if (all_unicst || (rc != 0)) {
		all_unicst_rc = ef10_filter_insert_all_unicast(enp,
						    filter_flags);
		if ((rc != 0) && (all_unicst_rc != 0))
			goto fail1;
	}

	/*
	 * WORKAROUND_BUG26807 controls firmware support for chained multicast
	 * filters, and can only be enabled or disabled when the hardware filter
	 * table is empty.
	 *
	 * Chained multicast filters require support from the datapath firmware,
	 * and may not be available (e.g. low-latency variants or old Huntington
	 * firmware).
	 *
	 * Firmware will reset (FLR) functions which have inserted filters in
	 * the hardware filter table when the workaround is enabled/disabled.
	 * Functions without any hardware filters are not reset.
	 *
	 * Re-check if the workaround is enabled after adding unicast hardware
	 * filters. This ensures that encp->enc_bug26807_workaround matches the
	 * firmware state, and that later changes to enable/disable the
	 * workaround will result in this function seeing a reset (FLR).
	 *
	 * In common-code drivers, we only support multiple PCI function
	 * scenarios with firmware that supports multicast chaining, so we can
	 * assume it is enabled for such cases and hence simplify the filter
	 * insertion logic. Firmware that does not support multicast chaining
	 * does not support multiple PCI function configurations either, so
	 * filter insertion is much simpler and the same strategies can still be
	 * used.
	 */
	if ((rc = ef10_filter_get_workarounds(enp)) != 0)
		goto fail2;

	if ((table->eft_using_all_mulcst != all_mulcst) &&
	    (encp->enc_bug26807_workaround == B_TRUE)) {
		/*
		 * Multicast filter chaining is enabled, so traffic that matches
		 * more than one multicast filter will be replicated and
		 * delivered to multiple recipients.  To avoid this duplicate
		 * delivery, remove old multicast filters before inserting new
		 * multicast filters.
		 */
		ef10_filter_remove_old(enp);
	}

	/* Insert or renew multicast filters */
	if (all_mulcst == B_TRUE) {
		/*
		 * Insert the all multicast filter. If that fails, try to insert
		 * all of our multicast filters (but without rollback on
		 * failure).
		 */
		all_mulcst_rc = ef10_filter_insert_all_multicast(enp,
							    filter_flags);
		if (all_mulcst_rc != 0) {
			rc = ef10_filter_insert_multicast_list(enp, B_TRUE,
			    brdcst, addrs, count, filter_flags, B_FALSE);
			if (rc != 0)
				goto fail3;
		}
	} else {
		/*
		 * Insert filters for multicast addresses.
		 * If any insertion fails, then rollback and try to insert the
		 * all multicast filter instead.
		 * If that also fails, try to insert all of the multicast
		 * filters (but without rollback on failure).
		 */
		rc = ef10_filter_insert_multicast_list(enp, mulcst, brdcst,
			    addrs, count, filter_flags, B_TRUE);
		if (rc != 0) {
			if ((table->eft_using_all_mulcst == B_FALSE) &&
			    (encp->enc_bug26807_workaround == B_TRUE)) {
				/*
				 * Multicast filter chaining is on, so remove
				 * old filters before inserting the multicast
				 * all filter to avoid duplicate delivery caused
				 * by packets matching multiple filters.
				 */
				ef10_filter_remove_old(enp);
			}

			rc = ef10_filter_insert_all_multicast(enp,
							    filter_flags);
			if (rc != 0) {
				rc = ef10_filter_insert_multicast_list(enp,
				    mulcst, brdcst,
				    addrs, count, filter_flags, B_FALSE);
				if (rc != 0)
					goto fail4;
			}
		}
	}

	if (encp->enc_tunnel_encapsulations_supported != 0) {
		/* Try to insert filters for encapsulated packets. */
		(void) ef10_filter_insert_encap_filters(enp,
					    mulcst || all_mulcst || brdcst,
					    filter_flags);
	}

	/* Remove old filters which were not renewed */
	ef10_filter_remove_old(enp);

	/* report if any optional flags were rejected */
	if (((all_unicst != B_FALSE) && (all_unicst_rc != 0)) ||
	    ((all_mulcst != B_FALSE) && (all_mulcst_rc != 0))) {
		rc = ENOTSUP;
	}

	return (rc);

fail4:
	EFSYS_PROBE(fail4);
fail3:
	EFSYS_PROBE(fail3);
fail2:
	EFSYS_PROBE(fail2);
fail1:
	EFSYS_PROBE1(fail1, efx_rc_t, rc);

	/* Clear auto old flags */
	for (i = 0; i < EFX_ARRAY_SIZE(table->eft_entry); i++) {
		if (ef10_filter_entry_is_auto_old(table, i)) {
			ef10_filter_set_entry_not_auto_old(table, i);
		}
	}

	return (rc);
}

		void
ef10_filter_get_default_rxq(
	__in		efx_nic_t *enp,
	__out		efx_rxq_t **erpp,
	__out		boolean_t *using_rss)
{
	ef10_filter_table_t *table = enp->en_filter.ef_ef10_filter_table;

	*erpp = table->eft_default_rxq;
	*using_rss = table->eft_using_rss;
}


		void
ef10_filter_default_rxq_set(
	__in		efx_nic_t *enp,
	__in		efx_rxq_t *erp,
	__in		boolean_t using_rss)
{
	ef10_filter_table_t *table = enp->en_filter.ef_ef10_filter_table;

#if EFSYS_OPT_RX_SCALE
	EFSYS_ASSERT((using_rss == B_FALSE) ||
	    (enp->en_rss_context != EF10_RSS_CONTEXT_INVALID));
	table->eft_using_rss = using_rss;
#else
	EFSYS_ASSERT(using_rss == B_FALSE);
	table->eft_using_rss = B_FALSE;
#endif
	table->eft_default_rxq = erp;
}

		void
ef10_filter_default_rxq_clear(
	__in		efx_nic_t *enp)
{
	ef10_filter_table_t *table = enp->en_filter.ef_ef10_filter_table;

	table->eft_default_rxq = NULL;
	table->eft_using_rss = B_FALSE;
}


#endif /* EFSYS_OPT_FILTER */

#endif /* EFSYS_OPT_HUNTINGTON || EFSYS_OPT_MEDFORD || EFSYS_OPT_MEDFORD2 */<|MERGE_RESOLUTION|>--- conflicted
+++ resolved
@@ -1056,10 +1056,7 @@
 	uint32_t next_buf_idx;
 	size_t next_buf_length;
 	efx_rc_t rc;
-<<<<<<< HEAD
-=======
 	boolean_t no_space = B_FALSE;
->>>>>>> b2521650
 	efx_filter_match_flags_t all_filter_flags =
 	    (EFX_FILTER_MATCH_REM_HOST | EFX_FILTER_MATCH_LOC_HOST |
 	    EFX_FILTER_MATCH_REM_MAC | EFX_FILTER_MATCH_REM_PORT |
