/*-
 * Copyright (c) 1982, 1986, 1993
 *	The Regents of the University of California.  All rights reserved.
 *
 * Redistribution and use in source and binary forms, with or without
 * modification, are permitted provided that the following conditions
 * are met:
 * 1. Redistributions of source code must retain the above copyright
 *    notice, this list of conditions and the following disclaimer.
 * 2. Redistributions in binary form must reproduce the above copyright
 *    notice, this list of conditions and the following disclaimer in the
 *    documentation and/or other materials provided with the distribution.
 * 3. Neither the name of the University nor the names of its contributors
 *    may be used to endorse or promote products derived from this software
 *    without specific prior written permission.
 *
 * THIS SOFTWARE IS PROVIDED BY THE REGENTS AND CONTRIBUTORS ``AS IS'' AND
 * ANY EXPRESS OR IMPLIED WARRANTIES, INCLUDING, BUT NOT LIMITED TO, THE
 * IMPLIED WARRANTIES OF MERCHANTABILITY AND FITNESS FOR A PARTICULAR PURPOSE
 * ARE DISCLAIMED.  IN NO EVENT SHALL THE REGENTS OR CONTRIBUTORS BE LIABLE
 * FOR ANY DIRECT, INDIRECT, INCIDENTAL, SPECIAL, EXEMPLARY, OR CONSEQUENTIAL
 * DAMAGES (INCLUDING, BUT NOT LIMITED TO, PROCUREMENT OF SUBSTITUTE GOODS
 * OR SERVICES; LOSS OF USE, DATA, OR PROFITS; OR BUSINESS INTERRUPTION)
 * HOWEVER CAUSED AND ON ANY THEORY OF LIABILITY, WHETHER IN CONTRACT, STRICT
 * LIABILITY, OR TORT (INCLUDING NEGLIGENCE OR OTHERWISE) ARISING IN ANY WAY
 * OUT OF THE USE OF THIS SOFTWARE, EVEN IF ADVISED OF THE POSSIBILITY OF
 * SUCH DAMAGE.
 *
 *	@(#)vmmeter.h	8.2 (Berkeley) 7/10/94
 * $FreeBSD$
 */

#ifndef _SYS_VMMETER_H_
#define _SYS_VMMETER_H_

/*
 * This value is used by ps(1) to change sleep state flag from 'S' to
 * 'I' and by the sched process to set the alarm clock.
 */
#define	MAXSLP			20

/* Systemwide totals computed every five seconds. */
struct vmtotal {
	int16_t	t_rq;		/* length of the run queue */
	int16_t	t_dw;		/* jobs in ``disk wait'' (neg priority) */
	int16_t	t_pw;		/* jobs in page wait */
	int16_t	t_sl;		/* jobs sleeping in core */
	int16_t	t_sw;		/* swapped out runnable/short block jobs */
	int32_t	t_vm;		/* total virtual memory */
	int32_t	t_avm;		/* active virtual memory */
	int32_t	t_rm;		/* total real memory in use */
	int32_t	t_arm;		/* active real memory */
	int32_t	t_vmshr;	/* shared virtual memory */
	int32_t	t_avmshr;	/* active shared virtual memory */
	int32_t	t_rmshr;	/* shared real memory */
	int32_t	t_armshr;	/* active shared real memory */
	int32_t	t_free;		/* free memory pages */
};

#if defined(_KERNEL) || defined(_WANT_VMMETER)
#include <sys/counter.h>

#ifdef _KERNEL
#define VMMETER_ALIGNED	__aligned(CACHE_LINE_SIZE)
#else
#define VMMETER_ALIGNED
#endif

/*
 * System wide statistics counters.
 * Locking:
 *      a - locked by atomic operations
 *      c - constant after initialization
 *      f - locked by vm_page_queue_free_mtx
 *      p - uses counter(9)
 *      q - changes are synchronized by the corresponding vm_pagequeue lock
 */
struct vmmeter {
	/*
	 * General system activity.
	 */
	counter_u64_t v_swtch;		/* (p) context switches */
	counter_u64_t v_trap;		/* (p) calls to trap */
	counter_u64_t v_syscall;	/* (p) calls to syscall() */
	counter_u64_t v_intr;		/* (p) device interrupts */
	counter_u64_t v_soft;		/* (p) software interrupts */
	/*
	 * Virtual memory activity.
	 */
	counter_u64_t v_vm_faults;	/* (p) address memory faults */
	counter_u64_t v_io_faults;	/* (p) page faults requiring I/O */
	counter_u64_t v_cow_faults;	/* (p) copy-on-writes faults */
	counter_u64_t v_cow_optim;	/* (p) optimized COW faults */
	counter_u64_t v_zfod;		/* (p) pages zero filled on demand */
	counter_u64_t v_ozfod;		/* (p) optimized zero fill pages */
	counter_u64_t v_swapin;		/* (p) swap pager pageins */
	counter_u64_t v_swapout;	/* (p) swap pager pageouts */
	counter_u64_t v_swappgsin;	/* (p) swap pager pages paged in */
	counter_u64_t v_swappgsout;	/* (p) swap pager pages paged out */
	counter_u64_t v_vnodein;	/* (p) vnode pager pageins */
	counter_u64_t v_vnodeout;	/* (p) vnode pager pageouts */
	counter_u64_t v_vnodepgsin;	/* (p) vnode_pager pages paged in */
	counter_u64_t v_vnodepgsout;	/* (p) vnode pager pages paged out */
	counter_u64_t v_intrans;	/* (p) intransit blocking page faults */
	counter_u64_t v_reactivated;	/* (p) reactivated by the pagedaemon */
	counter_u64_t v_pdwakeups;	/* (p) times daemon has awaken */
	counter_u64_t v_pdpages;	/* (p) pages analyzed by daemon */
	counter_u64_t v_pdshortfalls;	/* (p) page reclamation shortfalls */

	counter_u64_t v_dfree;		/* (p) pages freed by daemon */
	counter_u64_t v_pfree;		/* (p) pages freed by processes */
	counter_u64_t v_tfree;		/* (p) total pages freed */
	/*
	 * Fork/vfork/rfork activity.
	 */
	counter_u64_t v_forks;		/* (p) fork() calls */
	counter_u64_t v_vforks;		/* (p) vfork() calls */
	counter_u64_t v_rforks;		/* (p) rfork() calls */
	counter_u64_t v_kthreads;	/* (p) fork() calls by kernel */
	counter_u64_t v_forkpages;	/* (p) pages affected by fork() */
	counter_u64_t v_vforkpages;	/* (p) pages affected by vfork() */
	counter_u64_t v_rforkpages;	/* (p) pages affected by rfork() */
	counter_u64_t v_kthreadpages;	/* (p) ... and by kernel fork() */
	/*
	 * Distribution of page usages.
	 */
	counter_u64_t v_active_count;	/* (q) pages active */
	union {
		counter_u64_t	v_free_count;	/* (f) pages free */
		uintptr_t	v_free_count_early;
	};
	counter_u64_t v_inactive_count;	/* (q) pages inactive */
	counter_u64_t v_laundry_count;	/* (q) pages eligible for laundering */
	counter_u64_t v_wire_count;	/* (a) pages wired down */
#define	VM_METER_NCOUNTERS	\
	(offsetof(struct vmmeter, v_page_size) / sizeof(counter_u64_t))
	u_int v_page_size;	/* (c) page size in bytes */
	u_int v_page_count;	/* (c) total number of pages in system */
	u_int v_free_reserved;	/* (c) pages reserved for deadlock */
	u_int v_free_target;	/* (c) pages desired free */
	u_int v_free_min;	/* (c) pages desired free */
<<<<<<< HEAD
=======
	u_int v_free_count;	/* (f) pages free */
>>>>>>> 4e98454f
	u_int v_inactive_target; /* (c) pages desired inactive */
	u_int v_pageout_free_min;   /* (c) min pages reserved for kernel */
	u_int v_interrupt_free_min; /* (c) reserved pages for int code */
	u_int v_free_severe;	/* (c) severe page depletion point */
<<<<<<< HEAD
	int v_meter_initialized;	/* debugging only */
=======
	u_int v_wire_count VMMETER_ALIGNED; /* (a) pages wired down */
	u_int v_active_count VMMETER_ALIGNED; /* (a) pages active */
	u_int v_inactive_count VMMETER_ALIGNED;	/* (a) pages inactive */
	u_int v_laundry_count VMMETER_ALIGNED; /* (a) pages eligible for
						  laundering */
>>>>>>> 4e98454f
};
#endif /* _KERNEL || _WANT_VMMETER */

#ifdef _KERNEL

extern struct vmmeter vm_cnt;
extern u_int vm_pageout_wakeup_thresh;

#define	VM_CNT_ADD(var, x)	counter_u64_add(vm_cnt.var, x)
#define	VM_CNT_INC(var)		VM_CNT_ADD(var, 1)
#define	VM_CNT_FETCH(var)	counter_u64_fetch(vm_cnt.var)

/*
 * Fetching counter(9)s that may fluctuate around 0.  Since counter_u64_fetch()
 * gives a snapshot, it is possible that we return a value close to UINT64_MAX,
 * instead of 0.
 */

static inline uint64_t
vm_cnt_fetch(counter_u64_t cnt)
{
	uint64_t rv;

	rv = counter_u64_fetch(cnt);
	return (rv < INT64_MAX ? rv : 0);
}

static inline int
v_active_count(void)
{

	return (vm_cnt_fetch(vm_cnt.v_active_count));
}

static inline int
v_free_count(void)
{

	return (vm_cnt_fetch(vm_cnt.v_free_count));
}

static inline int
v_inactive_count(void)
{

	return (vm_cnt_fetch(vm_cnt.v_inactive_count));
}

static inline int
v_laundry_count(void)
{

	return (vm_cnt_fetch(vm_cnt.v_laundry_count));
}

static inline int
v_wire_count(void)
{

	return (vm_cnt_fetch(vm_cnt.v_wire_count));
}

/*
 * Return TRUE if we are under our severe low-free-pages threshold
 *
 * This routine is typically used at the user<->system interface to determine
 * whether we need to block in order to avoid a low memory deadlock.
 */
static inline int
vm_page_count_severe(void)
{

	return (vm_cnt.v_free_severe > v_free_count());
}

/*
 * Return TRUE if we are under our minimum low-free-pages threshold.
 *
 * This routine is typically used within the system to determine whether
 * we can execute potentially very expensive code in terms of memory.  It
 * is also used by the pageout daemon to calculate when to sleep, when
 * to wake waiters up, and when (after making a pass) to become more
 * desperate.
 */
static inline int
vm_page_count_min(void)
{

	return (vm_cnt.v_free_min > v_free_count());
}

/*
 * Return TRUE if we have not reached our free page target during
 * free page recovery operations.
 */
static inline int
vm_page_count_target(void)
{

	return (vm_cnt.v_free_target > v_free_count());
}

/*
 * Return the number of pages we need to free-up or cache
 * A positive number indicates that we do not have enough free pages.
 */
static inline int
vm_paging_target(void)
{

	return (vm_cnt.v_free_target - v_free_count());
}

/*
 * Returns TRUE if the pagedaemon needs to be woken up.
 */
static inline int
vm_paging_needed(void)
{

	return (v_free_count() < vm_pageout_wakeup_thresh);
}

/*
 * Return the number of pages we need to launder.
 * A positive number indicates that we have a shortfall of clean pages.
 */
static inline int
vm_laundry_target(void)
{

	return (vm_paging_target());
}
#endif	/* _KERNEL */
#endif	/* _SYS_VMMETER_H_ */<|MERGE_RESOLUTION|>--- conflicted
+++ resolved
@@ -139,23 +139,11 @@
 	u_int v_free_reserved;	/* (c) pages reserved for deadlock */
 	u_int v_free_target;	/* (c) pages desired free */
 	u_int v_free_min;	/* (c) pages desired free */
-<<<<<<< HEAD
-=======
-	u_int v_free_count;	/* (f) pages free */
->>>>>>> 4e98454f
 	u_int v_inactive_target; /* (c) pages desired inactive */
 	u_int v_pageout_free_min;   /* (c) min pages reserved for kernel */
 	u_int v_interrupt_free_min; /* (c) reserved pages for int code */
 	u_int v_free_severe;	/* (c) severe page depletion point */
-<<<<<<< HEAD
 	int v_meter_initialized;	/* debugging only */
-=======
-	u_int v_wire_count VMMETER_ALIGNED; /* (a) pages wired down */
-	u_int v_active_count VMMETER_ALIGNED; /* (a) pages active */
-	u_int v_inactive_count VMMETER_ALIGNED;	/* (a) pages inactive */
-	u_int v_laundry_count VMMETER_ALIGNED; /* (a) pages eligible for
-						  laundering */
->>>>>>> 4e98454f
 };
 #endif /* _KERNEL || _WANT_VMMETER */
 
