--- conflicted
+++ resolved
@@ -2221,7 +2221,7 @@
 		/* Preserve the page's PG_ZERO setting. */
 		vm_page_free_toq(m);
 	}
-	atomic_subtract_int(&vm_cnt.v_wire_count, count);
+	counter_u64_add(vm_cnt.v_wire_count, -count);
 }
 
 /*
@@ -2327,11 +2327,6 @@
 		pmap_unwire_ptp(pmap, va, pdppg, free);
 	}
 
-<<<<<<< HEAD
-	counter_u64_add(vm_cnt.v_wire_count, -1);
-
-=======
->>>>>>> 4e98454f
 	/* 
 	 * Put page on a list so that it is released after
 	 * *ALL* TLB shootdown is done
@@ -3029,10 +3024,6 @@
 		SLIST_REMOVE_HEAD(&free, plinks.s.ss);
 		/* Recycle a freed page table page. */
 		m_pc->wire_count = 1;
-<<<<<<< HEAD
-		counter_u64_add(vm_cnt.v_wire_count, 1);
-=======
->>>>>>> 4e98454f
 	}
 	pmap_free_zero_pages(&free);
 	return (m_pc);
@@ -3700,10 +3691,6 @@
 			    ("pmap_remove_pde: pte page wire count error"));
 			mpte->wire_count = 0;
 			pmap_add_delayed_free_list(mpte, free, FALSE);
-<<<<<<< HEAD
-			counter_u64_add(vm_cnt.v_wire_count, -1);
-=======
->>>>>>> 4e98454f
 		}
 	}
 	return (pmap_unuse_pt(pmap, sva, *pmap_pdpe(pmap, sva), free));
@@ -5676,10 +5663,6 @@
 						    ("pmap_remove_pages: pte page wire count error"));
 						mpte->wire_count = 0;
 						pmap_add_delayed_free_list(mpte, &free, FALSE);
-<<<<<<< HEAD
-						counter_u64_add(vm_cnt.v_wire_count, -1);
-=======
->>>>>>> 4e98454f
 					}
 				} else {
 					pmap_resident_count_dec(pmap, 1);
